using System.Collections.Generic;
using System.Threading;
using System.Threading.Tasks;
using SharpBucket.Utility;
using SharpBucket.V2.Pocos;

namespace SharpBucket.V2.EndPoints
{
    /// <summary>
    /// A "Virtual" resource that offers easier manipulation of the pull request.
    /// </summary>
    public class PullRequestResource
    {
        private readonly int _pullRequestId;
        private readonly RepositoriesEndPoint _repositoriesEndPoint;
        private readonly string _slug;
        private readonly string _accountName;

        public PullRequestResource(string accountName, string repoSlugOrName, int pullRequestId, RepositoriesEndPoint repositoriesEndPoint)
        {
            _accountName = accountName.GuidOrValue();
            _slug = repoSlugOrName.ToSlug();
            _repositoriesEndPoint = repositoriesEndPoint;
            _pullRequestId = pullRequestId;
        }

        /// <summary>
        /// Gets the <see cref="PullRequest"/>
        /// </summary>
        public PullRequest GetPullRequest()
        {
            return _repositoriesEndPoint.GetPullRequest(_accountName, _slug, _pullRequestId);
        }

        /// <summary>
        /// Gets the <see cref="PullRequest"/>
        /// </summary>
<<<<<<< HEAD
        /// <param name="token">The cancellation token</param>
        public async Task<PullRequest> GetPullRequestAsync(CancellationToken token = default(CancellationToken))
        {
            return await _repositoriesEndPoint.GetPullRequestAsync(_accountName, _slug, _pullRequestId, token: token);
=======
        /// <param name="token">A cancellation token that can be used by other objects or threads to receive notice of cancellation.</param>
        public async Task<PullRequest> GetPullRequestAsync(CancellationToken token = default)
        {
            return await _repositoriesEndPoint.GetPullRequestAsync(_accountName, _slug, _pullRequestId, token);
>>>>>>> 268f11cd
        }

        /// <summary>
        /// List of the commits associated with a specific pull request, follow the pull request's commits link. This returns a paginated response.
        /// </summary>
        /// <returns></returns>
        public List<Commit> ListPullRequestCommits()
        {
            return _repositoriesEndPoint.ListPullRequestCommits(_accountName, _slug, _pullRequestId);
        }

        /// <summary>
        /// Give your approval on a pull request. You can only approve a request on behalf of the authenticated account. 
        /// This returns the participant object for the current user.
        /// </summary>
        /// <returns></returns>
        public PullRequestInfo ApprovePullRequest()
        {
            return _repositoriesEndPoint.ApprovePullRequest(_accountName, _slug, _pullRequestId);
        }

        /// <summary>
        /// Give your approval on a pull request. You can only approve a request on behalf of the authenticated account. 
        /// This returns the participant object for the current user.
        /// </summary>
<<<<<<< HEAD
        /// <returns></returns>
        /// <param name="token">The cancellation token</param>
        public async Task<PullRequestInfo> ApprovePullRequestAsync(CancellationToken token = default(CancellationToken))
=======
        /// <param name="token">A cancellation token that can be used by other objects or threads to receive notice of cancellation.</param>
        public async Task<PullRequestInfo> ApprovePullRequestAsync(CancellationToken token = default)
>>>>>>> 268f11cd
        {
            return await _repositoriesEndPoint.ApprovePullRequestAsync(_accountName, _slug, _pullRequestId, token);
        }

        /// <summary>
        /// Revoke your approval on a pull request. You can remove approvals on behalf of the authenticated account.
        /// </summary>
        public void RemovePullRequestApproval()
        {
            _repositoriesEndPoint.RemovePullRequestApproval(_accountName, _slug, _pullRequestId);
        }

        /// <summary>
        /// Revoke your approval on a pull request. You can remove approvals on behalf of the authenticated account.
        /// </summary>
<<<<<<< HEAD
        /// <param name="token">The cancellation token</param>
        public async Task RemovePullRequestApprovalAsync(CancellationToken token = default(CancellationToken))
        {
            await _repositoriesEndPoint.RemovePullRequestApprovalAsync(_accountName, _slug, _pullRequestId, token: token);
=======
        /// <param name="token">A cancellation token that can be used by other objects or threads to receive notice of cancellation.</param>
        public async Task RemovePullRequestApprovalAsync(CancellationToken token = default)
        {
            await _repositoriesEndPoint.RemovePullRequestApprovalAsync(_accountName, _slug, _pullRequestId, token);
>>>>>>> 268f11cd
        }

        /// <summary>
        /// Gets the diff or patch for a pull request. This returns a 302 redirect response with the Location header 
        /// set to the URL that will perform a temporary merge and return the diff of it. The result is identical to diff in the UI.
        /// </summary>
        /// <returns></returns>
        public string GetDiffForPullRequest()
        {
            return _repositoriesEndPoint.GetDiffForPullRequest(_accountName, _slug, _pullRequestId);
        }

        /// <summary>
        /// Gets the diff or patch for a pull request. This returns a 302 redirect response with the Location header 
        /// set to the URL that will perform a temporary merge and return the diff of it. The result is identical to diff in the UI.
        /// </summary>
<<<<<<< HEAD
        /// <returns></returns>
        /// <param name="token">The cancellation token</param>
        public async Task<string> GetDiffForPullRequestAsync(CancellationToken token = default(CancellationToken))
        {
            return await _repositoriesEndPoint.GetDiffForPullRequestAsync(_accountName, _slug, _pullRequestId, token: token);
=======
        /// <param name="token">A cancellation token that can be used by other objects or threads to receive notice of cancellation.</param>
        public async Task<string> GetDiffForPullRequestAsync(CancellationToken token = default)
        {
            return await _repositoriesEndPoint.GetDiffForPullRequestAsync(_accountName, _slug, _pullRequestId, token);
>>>>>>> 268f11cd
        }

        /// <summary>
        /// Gets a log of the activity for a specific pull request.
        /// </summary>
        /// <returns></returns>
        public List<Activity> GetPullRequestActivity()
        {
            return _repositoriesEndPoint.GetPullRequestActivity(_accountName, _slug, _pullRequestId);
        }

        /// <summary>
        /// Accept a pull request and merges into the destination branch. This requires write access on the destination repository.
        /// </summary>
        /// <returns></returns>
        public Merge AcceptAndMergePullRequest()
        {
            return _repositoriesEndPoint.AcceptAndMergePullRequest(_accountName, _slug, _pullRequestId);
        }

        /// <summary>
        /// Accept a pull request and merges into the destination branch. This requires write access on the destination repository.
        /// </summary>
<<<<<<< HEAD
        /// <returns></returns>
        /// <param name="token">The cancellation token</param>
        public async Task<Merge> AcceptAndMergePullRequestAsync(CancellationToken token = default(CancellationToken))
        {
            return await _repositoriesEndPoint.AcceptAndMergePullRequestAsync(_accountName, _slug, _pullRequestId);
=======
        /// <param name="token">A cancellation token that can be used by other objects or threads to receive notice of cancellation.</param>
        public async Task<Merge> AcceptAndMergePullRequestAsync(CancellationToken token = default)
        {
            return await _repositoriesEndPoint.AcceptAndMergePullRequestAsync(_accountName, _slug, _pullRequestId, token);
>>>>>>> 268f11cd
        }

        /// <summary>
        /// Rejects a pull request. This requires write access on the destination repository.
        /// </summary>
        /// <returns></returns>
        public PullRequest DeclinePullRequest()
        {
            return _repositoriesEndPoint.DeclinePullRequest(_accountName, _slug, _pullRequestId);
        }

        /// <summary>
        /// Rejects a pull request. This requires write access on the destination repository.
        /// </summary>
<<<<<<< HEAD
        /// <returns></returns>
        /// <param name="token">The cancellation token</param>
        public async Task<PullRequest> DeclinePullRequestAsync(CancellationToken token = default(CancellationToken))
        {
            return await _repositoriesEndPoint.DeclinePullRequestAsync(_accountName, _slug, _pullRequestId);
=======
        /// <param name="token">A cancellation token that can be used by other objects or threads to receive notice of cancellation.</param>
        public async Task<PullRequest> DeclinePullRequestAsync(CancellationToken token = default)
        {
            return await _repositoriesEndPoint.DeclinePullRequestAsync(_accountName, _slug, _pullRequestId, token);
>>>>>>> 268f11cd
        }

        /// <summary>
        /// List of comments on the specified pull request. 
        /// </summary>
        /// <returns></returns>
        public List<Comment> ListPullRequestComments()
        {
            return _repositoriesEndPoint.ListPullRequestComments(_accountName, _slug, _pullRequestId);
        }

        /// <summary>
        /// Gets an individual comment on an request. Private repositories require authorization with an account that has appropriate access.
        /// </summary>
        /// <param name="commentId">The comment identifier.</param>      /// <returns></returns>
        public Comment GetPullRequestComment(int commentId)
        {
            return _repositoriesEndPoint.GetPullRequestComment(_accountName, _slug, _pullRequestId, commentId);
        }

        /// <summary>
        /// Gets an individual comment on an request. Private repositories require authorization with an account that has appropriate access.
        /// </summary>
        /// <param name="commentId">The comment identifier.</param>
<<<<<<< HEAD
        /// <param name="token">The cancellation token</param>          /// <returns></returns>
        public async Task<Comment> GetPullRequestCommentAsync(int commentId, CancellationToken token = default(CancellationToken))
        {
            return await _repositoriesEndPoint.GetPullRequestCommentAsync(_accountName, _slug, _pullRequestId, commentId, token: token);
=======
        /// <param name="token">A cancellation token that can be used by other objects or threads to receive notice of cancellation.</param>
        public async Task<Comment> GetPullRequestCommentAsync(int commentId, CancellationToken token = default)
        {
            return await _repositoriesEndPoint.GetPullRequestCommentAsync(_accountName, _slug, _pullRequestId, commentId, token);
>>>>>>> 268f11cd
        }

        public Comment PostPullRequestComment(Comment comment)
        {
            return _repositoriesEndPoint.PostPullRequestComment(_accountName, _slug, _pullRequestId, comment);
        }

<<<<<<< HEAD
        public async Task<Comment> PostPullRequestCommentAsync(Comment comment, CancellationToken token = default(CancellationToken))
        {
            return await _repositoriesEndPoint.PostPullRequestCommentAsync(_accountName, _slug, _pullRequestId, comment, token: token);
=======
        public async Task<Comment> PostPullRequestCommentAsync(Comment comment, CancellationToken token = default)
        {
            return await _repositoriesEndPoint.PostPullRequestCommentAsync(_accountName, _slug, _pullRequestId, comment, token);
>>>>>>> 268f11cd
        }
    }
}<|MERGE_RESOLUTION|>--- conflicted
+++ resolved
@@ -35,17 +35,10 @@
         /// <summary>
         /// Gets the <see cref="PullRequest"/>
         /// </summary>
-<<<<<<< HEAD
-        /// <param name="token">The cancellation token</param>
-        public async Task<PullRequest> GetPullRequestAsync(CancellationToken token = default(CancellationToken))
-        {
-            return await _repositoriesEndPoint.GetPullRequestAsync(_accountName, _slug, _pullRequestId, token: token);
-=======
         /// <param name="token">A cancellation token that can be used by other objects or threads to receive notice of cancellation.</param>
         public async Task<PullRequest> GetPullRequestAsync(CancellationToken token = default)
         {
             return await _repositoriesEndPoint.GetPullRequestAsync(_accountName, _slug, _pullRequestId, token);
->>>>>>> 268f11cd
         }
 
         /// <summary>
@@ -71,14 +64,8 @@
         /// Give your approval on a pull request. You can only approve a request on behalf of the authenticated account. 
         /// This returns the participant object for the current user.
         /// </summary>
-<<<<<<< HEAD
-        /// <returns></returns>
-        /// <param name="token">The cancellation token</param>
-        public async Task<PullRequestInfo> ApprovePullRequestAsync(CancellationToken token = default(CancellationToken))
-=======
         /// <param name="token">A cancellation token that can be used by other objects or threads to receive notice of cancellation.</param>
         public async Task<PullRequestInfo> ApprovePullRequestAsync(CancellationToken token = default)
->>>>>>> 268f11cd
         {
             return await _repositoriesEndPoint.ApprovePullRequestAsync(_accountName, _slug, _pullRequestId, token);
         }
@@ -94,17 +81,10 @@
         /// <summary>
         /// Revoke your approval on a pull request. You can remove approvals on behalf of the authenticated account.
         /// </summary>
-<<<<<<< HEAD
-        /// <param name="token">The cancellation token</param>
-        public async Task RemovePullRequestApprovalAsync(CancellationToken token = default(CancellationToken))
-        {
-            await _repositoriesEndPoint.RemovePullRequestApprovalAsync(_accountName, _slug, _pullRequestId, token: token);
-=======
         /// <param name="token">A cancellation token that can be used by other objects or threads to receive notice of cancellation.</param>
         public async Task RemovePullRequestApprovalAsync(CancellationToken token = default)
         {
             await _repositoriesEndPoint.RemovePullRequestApprovalAsync(_accountName, _slug, _pullRequestId, token);
->>>>>>> 268f11cd
         }
 
         /// <summary>
@@ -121,18 +101,10 @@
         /// Gets the diff or patch for a pull request. This returns a 302 redirect response with the Location header 
         /// set to the URL that will perform a temporary merge and return the diff of it. The result is identical to diff in the UI.
         /// </summary>
-<<<<<<< HEAD
-        /// <returns></returns>
-        /// <param name="token">The cancellation token</param>
-        public async Task<string> GetDiffForPullRequestAsync(CancellationToken token = default(CancellationToken))
-        {
-            return await _repositoriesEndPoint.GetDiffForPullRequestAsync(_accountName, _slug, _pullRequestId, token: token);
-=======
         /// <param name="token">A cancellation token that can be used by other objects or threads to receive notice of cancellation.</param>
         public async Task<string> GetDiffForPullRequestAsync(CancellationToken token = default)
         {
             return await _repositoriesEndPoint.GetDiffForPullRequestAsync(_accountName, _slug, _pullRequestId, token);
->>>>>>> 268f11cd
         }
 
         /// <summary>
@@ -156,18 +128,10 @@
         /// <summary>
         /// Accept a pull request and merges into the destination branch. This requires write access on the destination repository.
         /// </summary>
-<<<<<<< HEAD
-        /// <returns></returns>
-        /// <param name="token">The cancellation token</param>
-        public async Task<Merge> AcceptAndMergePullRequestAsync(CancellationToken token = default(CancellationToken))
-        {
-            return await _repositoriesEndPoint.AcceptAndMergePullRequestAsync(_accountName, _slug, _pullRequestId);
-=======
         /// <param name="token">A cancellation token that can be used by other objects or threads to receive notice of cancellation.</param>
         public async Task<Merge> AcceptAndMergePullRequestAsync(CancellationToken token = default)
         {
             return await _repositoriesEndPoint.AcceptAndMergePullRequestAsync(_accountName, _slug, _pullRequestId, token);
->>>>>>> 268f11cd
         }
 
         /// <summary>
@@ -182,18 +146,10 @@
         /// <summary>
         /// Rejects a pull request. This requires write access on the destination repository.
         /// </summary>
-<<<<<<< HEAD
-        /// <returns></returns>
-        /// <param name="token">The cancellation token</param>
-        public async Task<PullRequest> DeclinePullRequestAsync(CancellationToken token = default(CancellationToken))
-        {
-            return await _repositoriesEndPoint.DeclinePullRequestAsync(_accountName, _slug, _pullRequestId);
-=======
         /// <param name="token">A cancellation token that can be used by other objects or threads to receive notice of cancellation.</param>
         public async Task<PullRequest> DeclinePullRequestAsync(CancellationToken token = default)
         {
             return await _repositoriesEndPoint.DeclinePullRequestAsync(_accountName, _slug, _pullRequestId, token);
->>>>>>> 268f11cd
         }
 
         /// <summary>
@@ -218,17 +174,10 @@
         /// Gets an individual comment on an request. Private repositories require authorization with an account that has appropriate access.
         /// </summary>
         /// <param name="commentId">The comment identifier.</param>
-<<<<<<< HEAD
-        /// <param name="token">The cancellation token</param>          /// <returns></returns>
-        public async Task<Comment> GetPullRequestCommentAsync(int commentId, CancellationToken token = default(CancellationToken))
-        {
-            return await _repositoriesEndPoint.GetPullRequestCommentAsync(_accountName, _slug, _pullRequestId, commentId, token: token);
-=======
         /// <param name="token">A cancellation token that can be used by other objects or threads to receive notice of cancellation.</param>
         public async Task<Comment> GetPullRequestCommentAsync(int commentId, CancellationToken token = default)
         {
             return await _repositoriesEndPoint.GetPullRequestCommentAsync(_accountName, _slug, _pullRequestId, commentId, token);
->>>>>>> 268f11cd
         }
 
         public Comment PostPullRequestComment(Comment comment)
@@ -236,15 +185,9 @@
             return _repositoriesEndPoint.PostPullRequestComment(_accountName, _slug, _pullRequestId, comment);
         }
 
-<<<<<<< HEAD
-        public async Task<Comment> PostPullRequestCommentAsync(Comment comment, CancellationToken token = default(CancellationToken))
-        {
-            return await _repositoriesEndPoint.PostPullRequestCommentAsync(_accountName, _slug, _pullRequestId, comment, token: token);
-=======
         public async Task<Comment> PostPullRequestCommentAsync(Comment comment, CancellationToken token = default)
         {
             return await _repositoriesEndPoint.PostPullRequestCommentAsync(_accountName, _slug, _pullRequestId, comment, token);
->>>>>>> 268f11cd
         }
     }
 }