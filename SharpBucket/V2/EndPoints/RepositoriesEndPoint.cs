--- conflicted
+++ resolved
@@ -511,17 +511,16 @@
             return _sharpBucketV2.Get<TreeEntry>(overrideUrl, new { format = "meta" });
         }
 
-<<<<<<< HEAD
+        internal async Task<TreeEntry> GetTreeEntryAsync(string srcResourcePath, string subPath = null)
+        {
+            var overrideUrl = UrlHelper.ConcatPathSegments(_baseUrl, srcResourcePath, subPath);
+            return await _sharpBucketV2.GetAsync<TreeEntry>(overrideUrl, new { format = "meta" });
+        }
+
         internal Uri GetRedirectLocation(string srcResourcePath)
         {
             var overrideUrl = UrlHelper.ConcatPathSegments(_baseUrl, srcResourcePath);
             return _sharpBucketV2.GetRedirectLocation(overrideUrl, new { format = "meta" });
-=======
-        internal async Task<TreeEntry> GetTreeEntryAsync(string srcResourcePath, string subPath = null)
-        {
-            var overrideUrl = UrlHelper.ConcatPathSegments(_baseUrl, srcResourcePath, subPath);
-            return await _sharpBucketV2.GetAsync<TreeEntry>(overrideUrl, new { format = "meta" });
->>>>>>> c4f87a09
         }
 
         internal string GetFileContent(string srcResourcePath, string filePath)
