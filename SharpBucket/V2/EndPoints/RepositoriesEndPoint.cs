﻿using System;
using System.Collections.Generic;
using System.Text.RegularExpressions;
using SharpBucket.Utility;
using SharpBucket.V2.Pocos;
using Comment = SharpBucket.V2.Pocos.Comment;
using Repository = SharpBucket.V2.Pocos.Repository;

namespace SharpBucket.V2.EndPoints
{
    /// <summary>
    /// The repositories endpoint has a number of resources you can use to manage repository resources. 
    /// For all repository resources, you supply a  repo_slug that identifies the specific repository.
    /// More info:
    /// https://confluence.atlassian.com/display/BITBUCKET/repositories+Endpoint
    /// </summary>
    public class RepositoriesEndPoint : EndPoint
    {
        #region Repositories End Point

        public RepositoriesEndPoint(SharpBucketV2 sharpBucketV2)
            : base(sharpBucketV2, "repositories/")
        {
        }

        /// <summary>
        /// List of repositories associated with an account. If the caller is properly authenticated and authorized, 
        /// this method returns a collection containing public and private repositories. 
        /// Otherwise, this method returns a collection of the public repositories. 
        /// </summary>
        /// <param name="accountName">The account whose repositories you wish to get.</param>
        /// <returns></returns>
        public List<Repository> ListRepositories(string accountName) => ListRepositories(accountName, new ListParameters());

        /// <summary>
        /// List of repositories associated with an account. If the caller is properly authenticated and authorized, 
        /// this method returns a collection containing public and private repositories. 
        /// Otherwise, this method returns a collection of the public repositories. 
        /// </summary>
        /// <param name="accountName">The account whose repositories you wish to get.</param>
        /// <param name="parameters">Parameters for the query.</param>
        /// <returns></returns>
        public List<Repository> ListRepositories(string accountName, ListParameters parameters)
        {
            if (parameters == null)
                throw new ArgumentNullException(nameof(parameters));

            var overrideUrl = $"{_baseUrl}{accountName.GuidOrValue()}/";
            return GetPaginatedValues<Repository>(overrideUrl, parameters.Max, parameters.ToDictionary());
        }

        /// <summary>
        /// List of all the public repositories on Bitbucket.  This produces a paginated response. 
        /// Pagination only goes forward (it's not possible to navigate to previous pages) and navigation is done by following the URL for the next page.
        /// The returned repositories are ordered by creation date, oldest repositories first. Only public repositories are returned.
        /// </summary>
        /// <param name="max">The maximum number of items to return. 0 returns all items.</param>
        /// <returns></returns>
        public List<Repository> ListPublicRepositories(int max = 0)
        {
            return GetPaginatedValues<Repository>(_baseUrl, max);
        }

        #endregion

        #region Repository resource

        /// <summary>
        /// Use this resource to get information associated with an individual repository. You can use these calls with public or private repositories. 
        /// Private repositories require the caller to authenticate with an account that has the appropriate authorization.
        /// More info:
        /// https://confluence.atlassian.com/display/BITBUCKET/repository+Resource
        /// </summary>
        /// <param name="accountName">The owner of the repository.</param>
        /// <param name="repoSlugOrName">The repository slug, name, or UUID.</param>
        /// <returns></returns>
        public RepositoryResource RepositoryResource(string accountName, string repoSlugOrName)
        {
            return new RepositoryResource(accountName, repoSlugOrName, this);
        }

        internal Repository GetRepository(string accountName, string slug)
        {
            var overrideUrl = GetRepositoryUrl(accountName, slug, null);
            return _sharpBucketV2.Get<Repository>(overrideUrl);
        }

        internal Repository PutRepository(Repository repo, string accountName, string slug)
        {
            var overrideUrl = GetRepositoryUrl(accountName, slug, null);
            return _sharpBucketV2.Put(repo, overrideUrl);
        }

        internal Repository PostRepository(Repository repo, string accountName)
        {
            var overrideUrl = GetRepositoryUrl(accountName, repo.name.ToSlug(), null);
            return _sharpBucketV2.Post(repo, overrideUrl);
        }

        internal Repository DeleteRepository(string accountName, string slug)
        {
            var overrideUrl = GetRepositoryUrl(accountName, slug, null);
            return _sharpBucketV2.Delete<Repository>(overrideUrl);
        }

        private string GetRepositoryUrl(string accountName, string slug, string append)
        {
            return $"{_baseUrl}{accountName}/{slug}/{append}";
        }

        internal List<Watcher> ListWatchers(string accountName, string slug, int max = 0)
        {
            var overrideUrl = GetRepositoryUrl(accountName, slug, "watchers");
            return GetPaginatedValues<Watcher>(overrideUrl, max);
        }

        internal List<Fork> ListForks(string accountName, string slug, int max = 0)
        {
            var overrideUrl = GetRepositoryUrl(accountName, slug, "forks");
            return GetPaginatedValues<Fork>(overrideUrl, max);
        }

        #endregion

        #region Pull Requests Resource

        /// <summary>
        /// Manage pull requests for a repository. Use this resource to perform CRUD (create/read/update/delete) operations on a pull request. 
        /// More info:
        /// https://confluence.atlassian.com/display/BITBUCKET/pullrequests+Resource
        /// </summary>
        /// <param name="accountName">The owner of the repository.</param>
        /// <param name="repoSlugOrName">The repository slug, name, or UUID.</param>
        /// <returns></returns>
        public PullRequestsResource PullRequestsResource(string accountName, string repoSlugOrName)
        {
            return new PullRequestsResource(accountName, repoSlugOrName, this);
        }

        internal List<PullRequest> ListPullRequests(string accountName, string slug, ListParameters parameters)
        {
            var overrideUrl = GetRepositoryUrl(accountName, slug, "pullrequests/");
            return GetPaginatedValues<PullRequest>(overrideUrl, parameters.Max, parameters.ToDictionary());
        }

        internal PullRequest PostPullRequest(string accountName, string slug, PullRequest pullRequest)
        {
            var overrideUrl = GetRepositoryUrl(accountName, slug, "pullrequests/");
            return _sharpBucketV2.Post(pullRequest, overrideUrl);
        }

        internal PullRequest PutPullRequest(string accountName, string slug, PullRequest pullRequest)
        {
            var overrideUrl = GetRepositoryUrl(accountName, slug, "pullrequests/");
            return _sharpBucketV2.Put(pullRequest, overrideUrl);
        }

        internal List<Activity> GetPullRequestLog(string accountName, string slug, int max = 0)
        {
            var overrideUrl = GetRepositoryUrl(accountName, slug, "pullrequests/activity/");
            return GetPaginatedValues<Activity>(overrideUrl, max);
        }

        #endregion

        #region Pull Request Resource

        internal PullRequest GetPullRequest(string accountName, string slug, int pullRequestId)
        {
            var overrideUrl = GetRepositoryUrl(accountName, slug, $"pullrequests/{pullRequestId}/");
            return _sharpBucketV2.Get<PullRequest>(overrideUrl);
        }

        internal List<Commit> ListPullRequestCommits(string accountName, string slug, int pullRequestId, int max = 0)
        {
            var overrideUrl = GetRepositoryUrl(accountName, slug, $"pullrequests/{pullRequestId}/commits/");
            return GetPaginatedValues<Commit>(overrideUrl, max);
        }

        internal PullRequestInfo ApprovePullRequest(string accountName, string slug, int pullRequestId)
        {
            var overrideUrl = GetRepositoryUrl(accountName, slug, $"pullrequests/{pullRequestId}/approve/");
            return _sharpBucketV2.Post<PullRequestInfo>(null, overrideUrl);
        }

        internal PullRequestInfo RemovePullRequestApproval(string accountName, string slug, int pullRequestId)
        {
            var overrideUrl = GetRepositoryUrl(accountName, slug, $"pullrequests/{pullRequestId}/approve/");
            return _sharpBucketV2.Delete<PullRequestInfo>(overrideUrl);
        }

        internal object GetDiffForPullRequest(string accountName, string slug, int pullRequestId)
        {
            var overrideUrl = GetRepositoryUrl(accountName, slug, $"pullrequests/{pullRequestId}/diff/");
            return _sharpBucketV2.Get(overrideUrl);
        }

        internal List<Activity> GetPullRequestActivity(string accountName, string slug, int pullRequestId, int max = 0)
        {
            var overrideUrl = GetRepositoryUrl(accountName, slug, $"pullrequests/{pullRequestId}/activity/");
            return GetPaginatedValues<Activity>(overrideUrl, max);
        }

        internal Merge AcceptAndMergePullRequest(string accountName, string slug, int pullRequestId)
        {
            var overrideUrl = GetRepositoryUrl(accountName, slug, $"pullrequests/{pullRequestId}/merge/");
            return _sharpBucketV2.Post<Merge>(null, overrideUrl);
        }

        internal PullRequest DeclinePullRequest(string accountName, string slug, int pullRequestId)
        {
            var overrideUrl = GetRepositoryUrl(accountName, slug, $"pullrequests/{pullRequestId}/decline/");
            return _sharpBucketV2.Post<PullRequest>(null, overrideUrl);
        }

        internal List<Comment> ListPullRequestComments(string accountName, string slug, int pullRequestId, int max = 0)
        {
            var overrideUrl = GetRepositoryUrl(accountName, slug, $"pullrequests/{pullRequestId}/comments/");
            return GetPaginatedValues<Comment>(overrideUrl, max);
        }

        internal Comment GetPullRequestComment(string accountName, string slug, int pullRequestId, int commentId)
        {
            var overrideUrl = GetRepositoryUrl(accountName, slug, $"pullrequests/{pullRequestId}/comments/{commentId}/");
            return _sharpBucketV2.Get<Comment>(overrideUrl);
        }

        internal Comment PostPullRequestComment(string accountName, string slug, int pullRequestId, Comment comment)
        {
            var overrideUrl = GetRepositoryUrl(accountName, slug, $"pullrequests/{pullRequestId}/comments/");
            return _sharpBucketV2.Post(comment, overrideUrl);
        }

        #endregion

        #region Branch Restrictions resource

        internal List<BranchRestriction> ListBranchRestrictions(string accountName, string slug, int max = 0)
        {
            var overrideUrl = GetRepositoryUrl(accountName, slug, "branch-restrictions/");
            return GetPaginatedValues<BranchRestriction>(overrideUrl, max);
        }

        internal BranchRestriction PostBranchRestriction(string accountName, string slug, BranchRestriction restriction)
        {
            var overrideUrl = GetRepositoryUrl(accountName, slug, "branch-restrictions/");
            return _sharpBucketV2.Post(restriction, overrideUrl);
        }

        internal BranchRestriction GetBranchRestriction(string accountName, string slug, int restrictionId)
        {
            var overrideUrl = GetRepositoryUrl(accountName, slug, $"branch-restrictions/{restrictionId}");
            return _sharpBucketV2.Get<BranchRestriction>(overrideUrl);
        }

        internal BranchRestriction PutBranchRestriction(string accountName, string slug, BranchRestriction restriction)
        {
            var overrideUrl = GetRepositoryUrl(accountName, slug, $"branch-restrictions/{restriction.id}");
            return _sharpBucketV2.Put(restriction, overrideUrl);
        }

        internal BranchRestriction DeleteBranchRestriction(string accountName, string slug, int restrictionId)
        {
            var overrideUrl = GetRepositoryUrl(accountName, slug, $"branch-restrictions/{restrictionId}");
            return _sharpBucketV2.Delete<BranchRestriction>(overrideUrl);
        }

        #endregion

        #region Diff resource

<<<<<<< HEAD
        internal string GetDiff(string accountName, string repository, string spec, DiffParameters parameters)
        {
            var overrideUrl = GetRepositoryUrl(accountName, repository, "diff/" + spec);
            return (string)_sharpBucketV2.Get(new object(), overrideUrl, parameters.ToDictionary());
        }

        internal string GetPatch(string accountName, string repository, string spec)
        {
            var overrideUrl = GetRepositoryUrl(accountName, repository, "patch/" + spec);
            return (string)_sharpBucketV2.Get(new object(), overrideUrl);
=======
        internal object GetDiff(string accountName, string slug, object options)
        {
            var overrideUrl = GetRepositoryUrl(accountName, slug, $"diff/{options}");
            return _sharpBucketV2.Get(overrideUrl);
        }

        internal object GetPatch(string accountName, string slug, object options)
        {
            var overrideUrl = GetRepositoryUrl(accountName, slug, $"patch/{options}");
            return _sharpBucketV2.Get(overrideUrl);
>>>>>>> 1d32779f
        }

        #endregion

        #region Commits Resource

        internal List<Commit> ListCommits(string accountName, string slug, string branchortag = null, int max = 0)
        {
            var overrideUrl = GetRepositoryUrl(accountName, slug, "commits/");
            if (!string.IsNullOrEmpty(branchortag))
            {
                overrideUrl += branchortag;
            }
            return GetPaginatedValues<Commit>(overrideUrl, max);
        }

        internal Commit GetCommit(string accountName, string slug, string revision)
        {
            var overrideUrl = GetRepositoryUrl(accountName, slug, $"commit/{revision}");
            return _sharpBucketV2.Get<Commit>(overrideUrl);
        }

        internal List<Comment> ListCommitComments(string accountName, string slug, string revision, int max = 0)
        {
            var overrideUrl = GetRepositoryUrl(accountName, slug, $"commits/{revision}/comments/");
            return GetPaginatedValues<Comment>(overrideUrl, max);
        }

        internal Comment GetCommitComment(string accountName, string slug, string revision, int commentId)
        {
            var overrideUrl = GetRepositoryUrl(accountName, slug, $"commits/{revision}/comments/{revision}/{commentId}/");
            return _sharpBucketV2.Get<Comment>(overrideUrl);
        }

        internal UserRole ApproveCommit(string accountName, string slug, string revision)
        {
            var overrideUrl = GetRepositoryUrl(accountName, slug, $"commit/{revision}/approve/");
            return _sharpBucketV2.Post<UserRole>(null, overrideUrl);
        }

        internal void DeleteCommitApproval(string accountName, string slug, string revision)
        {
            var overrideUrl = GetRepositoryUrl(accountName, slug, $"commit/{revision}/approve/");
            _sharpBucketV2.Delete<object>(overrideUrl);
        }

        internal BuildInfo AddNewBuildStatus(string accountName, string slug, string revision, BuildInfo buildInfo)
        {
            var overrideUrl = GetRepositoryUrl(accountName, slug, $"commit/{revision}/statuses/build/");
            return _sharpBucketV2.Post(buildInfo, overrideUrl);
        }

        internal BuildInfo GetBuildStatusInfo(string accountName, string slug, string revision, string key)
        {
            var overrideUrl = GetRepositoryUrl(accountName, slug, $"commit/{revision}/statuses/build/" + key);
            return _sharpBucketV2.Get<BuildInfo>(overrideUrl);
        }

        internal BuildInfo ChangeBuildStatusInfo(string accountName, string slug, string revision, string key, BuildInfo buildInfo)
        {
            var overrideUrl = GetRepositoryUrl(accountName, slug, $"commit/{revision}/statuses/build/{key}");
            return _sharpBucketV2.Put(buildInfo, overrideUrl);
        }

        #endregion

        #region Default Reviewer Resource

        internal void PutDefaultReviewer(string accountName, string slug, string targetUsername)
        {
            var overrideUrl = GetRepositoryUrl(accountName, slug, $"default-reviewers/{targetUsername}");
            _sharpBucketV2.Put(new object(), overrideUrl);
        }

        #endregion

        #region Branch Resource

        /// <summary>
        /// Manage branches for a repository. Use this resource to perform CRUD (create/read/update/delete) operations. 
        /// More info:
        /// https://developer.atlassian.com/bitbucket/api/2/reference/resource/repositories/%7Busername%7D/%7Brepo_slug%7D/refs/branches
        /// </summary>
        /// <param name="accountName">The owner of the repository.</param>
        /// <param name="repoSlugOrName">The repository slug, name, or UUID.</param>
        /// <returns></returns>
        public BranchResource BranchResource(string accountName, string repoSlugOrName)
        {
            return new BranchResource(accountName, repoSlugOrName, this);
        }

        internal List<Branch> ListBranches(string accountName, string slug, ListParameters parameters)
        {
            var overrideUrl = GetRepositoryUrl(accountName, slug, "refs/branches/");
            return GetPaginatedValues<Branch>(overrideUrl, parameters.Max, parameters.ToDictionary());
        }

        #endregion

        #region Tag Resource

        /// <summary>
        /// Manage tags for a repository. Use this resource to perform CRUD (create/read/update/delete) operations. 
        /// More info:
        /// https://developer.atlassian.com/bitbucket/api/2/reference/resource/repositories/%7Busername%7D/%7Brepo_slug%7D/refs/tags
        /// </summary>
        /// <param name="accountName">The owner of the repository.</param>
        /// <param name="repoSlugOrName">The repository slug, name, or UUID.</param>
        /// <returns></returns>
        public TagResource TagResource(string accountName, string repoSlugOrName)
        {
            return new TagResource(accountName, repoSlugOrName, this);
        }

        internal List<Tag> ListTags(string accountName, string slug, ListParameters parameters)
        {
            var overrideUrl = GetRepositoryUrl(accountName, slug, "refs/tags/");
            return GetPaginatedValues<Tag>(overrideUrl, parameters.Max, parameters.ToDictionary());
        }

        #endregion
    }
}<|MERGE_RESOLUTION|>--- conflicted
+++ resolved
@@ -269,29 +269,16 @@
 
         #region Diff resource
 
-<<<<<<< HEAD
-        internal string GetDiff(string accountName, string repository, string spec, DiffParameters parameters)
-        {
-            var overrideUrl = GetRepositoryUrl(accountName, repository, "diff/" + spec);
-            return (string)_sharpBucketV2.Get(new object(), overrideUrl, parameters.ToDictionary());
-        }
-
-        internal string GetPatch(string accountName, string repository, string spec)
-        {
-            var overrideUrl = GetRepositoryUrl(accountName, repository, "patch/" + spec);
-            return (string)_sharpBucketV2.Get(new object(), overrideUrl);
-=======
-        internal object GetDiff(string accountName, string slug, object options)
-        {
-            var overrideUrl = GetRepositoryUrl(accountName, slug, $"diff/{options}");
+        internal string GetDiff(string accountName, string slug, string spec, DiffParameters parameters)
+        {
+            var overrideUrl = GetRepositoryUrl(accountName, slug, "diff/" + spec);
+            return _sharpBucketV2.Get(overrideUrl, parameters.ToDictionary());
+        }
+
+        internal string GetPatch(string accountName, string slug, string spec)
+        {
+            var overrideUrl = GetRepositoryUrl(accountName, slug, "patch/" + spec);
             return _sharpBucketV2.Get(overrideUrl);
-        }
-
-        internal object GetPatch(string accountName, string slug, object options)
-        {
-            var overrideUrl = GetRepositoryUrl(accountName, slug, $"patch/{options}");
-            return _sharpBucketV2.Get(overrideUrl);
->>>>>>> 1d32779f
         }
 
         #endregion
