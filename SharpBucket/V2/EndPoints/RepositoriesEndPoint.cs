﻿using System;
using System.Collections.Generic;
using System.Text.RegularExpressions;
using SharpBucket.Utility;
using SharpBucket.V2.Pocos;
using Comment = SharpBucket.V2.Pocos.Comment;
using Repository = SharpBucket.V2.Pocos.Repository;

namespace SharpBucket.V2.EndPoints
{
    /// <summary>
    /// The repositories endpoint has a number of resources you can use to manage repository resources. 
    /// For all repository resources, you supply a  repo_slug that identifies the specific repository.
    /// More info:
    /// https://confluence.atlassian.com/display/BITBUCKET/repositories+Endpoint
    /// </summary>
    public class RepositoriesEndPoint : EndPoint
    {
        #region Repositories End Point

        public RepositoriesEndPoint(SharpBucketV2 sharpBucketV2)
            : base(sharpBucketV2, "repositories/")
        {
        }

        /// <summary>
        /// List of repositories associated with an account. If the caller is properly authenticated and authorized, 
        /// this method returns a collection containing public and private repositories. 
        /// Otherwise, this method returns a collection of the public repositories. 
        /// </summary>
        /// <param name="accountName">The account whose repositories you wish to get.</param>
        /// <returns></returns>
        public List<Repository> ListRepositories(string accountName) => ListRepositories(accountName, new ListParameters());

        /// <summary>
        /// List of repositories associated with an account. If the caller is properly authenticated and authorized, 
        /// this method returns a collection containing public and private repositories. 
        /// Otherwise, this method returns a collection of the public repositories. 
        /// </summary>
        /// <param name="accountName">The account whose repositories you wish to get.</param>
        /// <param name="parameters">Parameters for the query.</param>
        /// <returns></returns>
        public List<Repository> ListRepositories(string accountName, ListParameters parameters)
        {
            if (parameters == null)
                throw new ArgumentNullException(nameof(parameters));

            var overrideUrl = $"{_baseUrl}{accountName.GuidOrValue()}/";
            return GetPaginatedValues<Repository>(overrideUrl, parameters.Max, parameters.ToDictionary());
        }

        /// <summary>
        /// List of all the public repositories on Bitbucket.  This produces a paginated response. 
        /// Pagination only goes forward (it's not possible to navigate to previous pages) and navigation is done by following the URL for the next page.
        /// The returned repositories are ordered by creation date, oldest repositories first. Only public repositories are returned.
        /// </summary>
        /// <param name="max">The maximum number of items to return. 0 returns all items.</param>
        /// <returns></returns>
        public List<Repository> ListPublicRepositories(int max = 0)
        {
            return GetPaginatedValues<Repository>(_baseUrl, max);
        }

        #endregion

        #region Repository resource

        /// <summary>
        /// Use this resource to get information associated with an individual repository. You can use these calls with public or private repositories. 
        /// Private repositories require the caller to authenticate with an account that has the appropriate authorization.
        /// More info:
        /// https://confluence.atlassian.com/display/BITBUCKET/repository+Resource
        /// </summary>
        /// <param name="accountName">The owner of the repository.</param>
        /// <param name="repoSlugOrName">The repository slug, name, or UUID.</param>
        /// <returns></returns>
        public RepositoryResource RepositoryResource(string accountName, string repoSlugOrName)
        {
            return new RepositoryResource(accountName, repoSlugOrName, this);
        }

        internal Repository GetRepository(string accountName, string slug)
        {
<<<<<<< HEAD
            var overrideUrl = GetRepositoryUrl(accountName, slug, null);
            return _sharpBucketV2.Get(new Repository(), overrideUrl);
=======
            var overrideUrl = GetRepositoryUrl(accountName, repository, null);
            return _sharpBucketV2.Get<Repository>(overrideUrl);
>>>>>>> 259cff20
        }

        internal Repository PutRepository(Repository repo, string accountName, string slug)
        {
            var overrideUrl = GetRepositoryUrl(accountName, slug, null);
            return _sharpBucketV2.Put(repo, overrideUrl);
        }

        internal Repository PostRepository(Repository repo, string accountName)
        {
            var overrideUrl = GetRepositoryUrl(accountName, repo.name.ToSlug(), null);
            return _sharpBucketV2.Post(repo, overrideUrl);
        }

        internal Repository DeleteRepository(string accountName, string slug)
        {
<<<<<<< HEAD
            var overrideUrl = GetRepositoryUrl(accountName, slug, null);
            return _sharpBucketV2.Delete(new Repository(), overrideUrl);
=======
            var overrideUrl = GetRepositoryUrl(accountName, repository, null);
            return _sharpBucketV2.Delete<Repository>(overrideUrl);
>>>>>>> 259cff20
        }

        private string GetRepositoryUrl(string accountName, string slug, string append)
        {
            return $"{_baseUrl}{accountName}/{slug}/{append}";
        }

        internal List<Watcher> ListWatchers(string accountName, string slug, int max = 0)
        {
            var overrideUrl = GetRepositoryUrl(accountName, slug, "watchers");
            return GetPaginatedValues<Watcher>(overrideUrl, max);
        }

        internal List<Fork> ListForks(string accountName, string slug, int max = 0)
        {
            var overrideUrl = GetRepositoryUrl(accountName, slug, "forks");
            return GetPaginatedValues<Fork>(overrideUrl, max);
        }

        #endregion

        #region Pull Requests Resource

        /// <summary>
        /// Manage pull requests for a repository. Use this resource to perform CRUD (create/read/update/delete) operations on a pull request. 
        /// More info:
        /// https://confluence.atlassian.com/display/BITBUCKET/pullrequests+Resource
        /// </summary>
        /// <param name="accountName">The owner of the repository.</param>
        /// <param name="repoSlugOrName">The repository slug, name, or UUID.</param>
        /// <returns></returns>
        public PullRequestsResource PullRequestsResource(string accountName, string repoSlugOrName)
        {
            return new PullRequestsResource(accountName, repoSlugOrName, this);
        }

        internal List<PullRequest> ListPullRequests(string accountName, string slug, ListParameters parameters)
        {
            var overrideUrl = GetRepositoryUrl(accountName, slug, "pullrequests/");
            return GetPaginatedValues<PullRequest>(overrideUrl, parameters.Max, parameters.ToDictionary());
        }

        internal PullRequest PostPullRequest(string accountName, string slug, PullRequest pullRequest)
        {
            var overrideUrl = GetRepositoryUrl(accountName, slug, "pullrequests/");
            return _sharpBucketV2.Post(pullRequest, overrideUrl);
        }

        internal PullRequest PutPullRequest(string accountName, string slug, PullRequest pullRequest)
        {
            var overrideUrl = GetRepositoryUrl(accountName, slug, "pullrequests/");
            return _sharpBucketV2.Put(pullRequest, overrideUrl);
        }

        internal List<Activity> GetPullRequestLog(string accountName, string slug, int max = 0)
        {
            var overrideUrl = GetRepositoryUrl(accountName, slug, "pullrequests/activity/");
            return GetPaginatedValues<Activity>(overrideUrl, max);
        }

        #endregion

        #region Pull Request Resource

        internal PullRequest GetPullRequest(string accountName, string slug, int pullRequestId)
        {
<<<<<<< HEAD
            var overrideUrl = GetRepositoryUrl(accountName, slug, $"pullrequests/{pullRequestId}/");
            return _sharpBucketV2.Get(new PullRequest(), overrideUrl);
=======
            var overrideUrl = GetRepositoryUrl(accountName, repository, "pullrequests/" + pullRequestId + "/");
            return _sharpBucketV2.Get<PullRequest>(overrideUrl);
>>>>>>> 259cff20
        }

        internal List<Commit> ListPullRequestCommits(string accountName, string slug, int pullRequestId, int max = 0)
        {
            var overrideUrl = GetRepositoryUrl(accountName, slug, $"pullrequests/{pullRequestId}/commits/");
            return GetPaginatedValues<Commit>(overrideUrl, max);
        }

        internal PullRequestInfo ApprovePullRequest(string accountName, string slug, int pullRequestId)
        {
<<<<<<< HEAD
            var overrideUrl = GetRepositoryUrl(accountName, slug, $"pullrequests/{pullRequestId}/approve/");
            return _sharpBucketV2.Post(new PullRequestInfo(), overrideUrl);
=======
            var overrideUrl = GetRepositoryUrl(accountName, repository, "pullrequests/" + pullRequestId + "/approve/");
            return _sharpBucketV2.Post<PullRequestInfo>(null, overrideUrl);
>>>>>>> 259cff20
        }

        internal PullRequestInfo RemovePullRequestApproval(string accountName, string slug, int pullRequestId)
        {
<<<<<<< HEAD
            var overrideUrl = GetRepositoryUrl(accountName, slug, $"pullrequests/{pullRequestId}/approve/");
            return _sharpBucketV2.Delete(new PullRequestInfo(), overrideUrl);
=======
            var overrideUrl = GetRepositoryUrl(accountName, repository, "pullrequests/" + pullRequestId + "/approve/");
            return _sharpBucketV2.Delete<PullRequestInfo>(overrideUrl);
>>>>>>> 259cff20
        }

        internal object GetDiffForPullRequest(string accountName, string slug, int pullRequestId)
        {
<<<<<<< HEAD
            var overrideUrl = GetRepositoryUrl(accountName, slug, $"pullrequests/{pullRequestId}/diff/");
            return _sharpBucketV2.Get(new Object(), overrideUrl);
=======
            var overrideUrl = GetRepositoryUrl(accountName, repository, "pullrequests/" + pullRequestId + "/diff/");
            return _sharpBucketV2.Get(overrideUrl);
>>>>>>> 259cff20
        }

        internal List<Activity> GetPullRequestActivity(string accountName, string slug, int pullRequestId, int max = 0)
        {
            var overrideUrl = GetRepositoryUrl(accountName, slug, $"pullrequests/{pullRequestId}/activity/");
            return GetPaginatedValues<Activity>(overrideUrl, max);
        }

        internal Merge AcceptAndMergePullRequest(string accountName, string slug, int pullRequestId)
        {
<<<<<<< HEAD
            var overrideUrl = GetRepositoryUrl(accountName, slug, $"pullrequests/{pullRequestId}/merge/");
            return _sharpBucketV2.Post(new Merge(), overrideUrl);
=======
            var overrideUrl = GetRepositoryUrl(accountName, repository, "pullrequests/" + pullRequestId + "/merge/");
            return _sharpBucketV2.Post<Merge>(null, overrideUrl);
>>>>>>> 259cff20
        }

        internal PullRequest DeclinePullRequest(string accountName, string slug, int pullRequestId)
        {
<<<<<<< HEAD
            var overrideUrl = GetRepositoryUrl(accountName, slug, $"pullrequests/{pullRequestId}/decline/");
            return _sharpBucketV2.Post(new PullRequest(), overrideUrl);
=======
            var overrideUrl = GetRepositoryUrl(accountName, repository, "pullrequests/" + pullRequestId + "/decline/");
            return _sharpBucketV2.Post<PullRequest>(null, overrideUrl);
>>>>>>> 259cff20
        }

        internal List<Comment> ListPullRequestComments(string accountName, string slug, int pullRequestId, int max = 0)
        {
            var overrideUrl = GetRepositoryUrl(accountName, slug, $"pullrequests/{pullRequestId}/comments/");
            return GetPaginatedValues<Comment>(overrideUrl, max);
        }

        internal Comment GetPullRequestComment(string accountName, string slug, int pullRequestId, int commentId)
        {
<<<<<<< HEAD
            var overrideUrl = GetRepositoryUrl(accountName, slug, $"pullrequests/{pullRequestId}/comments/{commentId}/");
            return _sharpBucketV2.Get(new Comment(), overrideUrl);
=======
            var overrideUrl = GetRepositoryUrl(accountName, repository, "pullrequests/" + pullRequestId + "/comments/" + commentId + "/");
            return _sharpBucketV2.Get<Comment>(overrideUrl);
>>>>>>> 259cff20
        }

        internal Comment PostPullRequestComment(string accountName, string slug, int pullRequestId, Comment comment)
        {
            var overrideUrl = GetRepositoryUrl(accountName, slug, $"pullrequests/{pullRequestId}/comments/");
            return _sharpBucketV2.Post(comment, overrideUrl);
        }

        #endregion

        #region Branch Restrictions resource

        internal List<BranchRestriction> ListBranchRestrictions(string accountName, string slug, int max = 0)
        {
            var overrideUrl = GetRepositoryUrl(accountName, slug, "branch-restrictions/");
            return GetPaginatedValues<BranchRestriction>(overrideUrl, max);
        }

        internal BranchRestriction PostBranchRestriction(string accountName, string slug, BranchRestriction restriction)
        {
            var overrideUrl = GetRepositoryUrl(accountName, slug, "branch-restrictions/");
            return _sharpBucketV2.Post(restriction, overrideUrl);
        }

        internal BranchRestriction GetBranchRestriction(string accountName, string slug, int restrictionId)
        {
<<<<<<< HEAD
            var overrideUrl = GetRepositoryUrl(accountName, slug, $"branch-restrictions/{restrictionId}");
            return _sharpBucketV2.Get(new BranchRestriction(), overrideUrl);
=======
            var overrideUrl = GetRepositoryUrl(accountName, repository, "branch-restrictions/" + restrictionId);
            return _sharpBucketV2.Get<BranchRestriction>(overrideUrl);
>>>>>>> 259cff20
        }

        internal BranchRestriction PutBranchRestriction(string accountName, string slug, BranchRestriction restriction)
        {
            var overrideUrl = GetRepositoryUrl(accountName, slug, $"branch-restrictions/{restriction.id}");
            return _sharpBucketV2.Put(restriction, overrideUrl);
        }

        internal BranchRestriction DeleteBranchRestriction(string accountName, string slug, int restrictionId)
        {
<<<<<<< HEAD
            var overrideUrl = GetRepositoryUrl(accountName, slug, $"branch-restrictions/{restrictionId}");
            return _sharpBucketV2.Delete(new BranchRestriction(), overrideUrl);
=======
            var overrideUrl = GetRepositoryUrl(accountName, repository, "branch-restrictions/" + restrictionId);
            return _sharpBucketV2.Delete<BranchRestriction>(overrideUrl);
>>>>>>> 259cff20
        }

        #endregion

        #region Diff resource

        internal object GetDiff(string accountName, string slug, object options)
        {
<<<<<<< HEAD
            var overrideUrl = GetRepositoryUrl(accountName, slug, $"diff/{options}");
            return _sharpBucketV2.Get(new object(), overrideUrl);
=======
            var overrideUrl = GetRepositoryUrl(accountName, repository, "diff/" + options);
            return _sharpBucketV2.Get(overrideUrl);
>>>>>>> 259cff20
        }

        internal object GetPatch(string accountName, string slug, object options)
        {
<<<<<<< HEAD
            var overrideUrl = GetRepositoryUrl(accountName, slug, $"patch/{options}");
            return _sharpBucketV2.Get(new object(), overrideUrl);
=======
            var overrideUrl = GetRepositoryUrl(accountName, repository, "patch/" + options);
            return _sharpBucketV2.Get(overrideUrl);
>>>>>>> 259cff20
        }

        #endregion

        #region Commits Resource

        internal List<Commit> ListCommits(string accountName, string slug, string branchortag = null, int max = 0)
        {
            var overrideUrl = GetRepositoryUrl(accountName, slug, "commits/");
            if (!string.IsNullOrEmpty(branchortag))
            {
                overrideUrl += branchortag;
            }
            return GetPaginatedValues<Commit>(overrideUrl, max);
        }

        internal Commit GetCommit(string accountName, string slug, string revision)
        {
<<<<<<< HEAD
            var overrideUrl = GetRepositoryUrl(accountName, slug, $"commit/{revision}");
            return _sharpBucketV2.Get(new Commit(), overrideUrl);
=======
            var overrideUrl = GetRepositoryUrl(accountName, repository, "commit/" + revision);
            return _sharpBucketV2.Get<Commit>(overrideUrl);
>>>>>>> 259cff20
        }

        internal List<Comment> ListCommitComments(string accountName, string slug, string revision, int max = 0)
        {
            var overrideUrl = GetRepositoryUrl(accountName, slug, $"commits/{revision}/comments/");
            return GetPaginatedValues<Comment>(overrideUrl, max);
        }

        internal Comment GetCommitComment(string accountName, string slug, string revision, int commentId)
        {
<<<<<<< HEAD
            var overrideUrl = GetRepositoryUrl(accountName, slug, $"commits/{revision}/comments/{revision}/{commentId}/");
            return _sharpBucketV2.Get(new Comment(), overrideUrl);
=======
            var overrideUrl = GetRepositoryUrl(accountName, repository, "commits/" + revision + "/comments/" + revision + "/" + commentId + "/");
            return _sharpBucketV2.Get<Comment>(overrideUrl);
>>>>>>> 259cff20
        }

        internal UserRole ApproveCommit(string accountName, string slug, string revision)
        {
<<<<<<< HEAD
            var overrideUrl = GetRepositoryUrl(accountName, slug, $"commit/{revision}/approve/");
            return _sharpBucketV2.Post(new UserRole(), overrideUrl);
=======
            var overrideUrl = GetRepositoryUrl(accountName, repository, "commit/" + revision + "/approve/");
            return _sharpBucketV2.Post<UserRole>(null, overrideUrl);
>>>>>>> 259cff20
        }

        internal void DeleteCommitApproval(string accountName, string slug, string revision)
        {
<<<<<<< HEAD
            var overrideUrl = GetRepositoryUrl(accountName, slug, $"commit/{revision}/approve/");
            _sharpBucketV2.Delete(new object(), overrideUrl);
=======
            var overrideUrl = GetRepositoryUrl(accountName, repository, "commit/" + revision + "/approve/");
            _sharpBucketV2.Delete<object>(overrideUrl);
>>>>>>> 259cff20
        }

        internal BuildInfo AddNewBuildStatus(string accountName, string slug, string revision, BuildInfo buildInfo)
        {
            var overrideUrl = GetRepositoryUrl(accountName, slug, $"commit/{revision}/statuses/build/");
            return _sharpBucketV2.Post(buildInfo, overrideUrl);
        }

        internal BuildInfo GetBuildStatusInfo(string accountName, string slug, string revision, string key)
        {
<<<<<<< HEAD
            var overrideUrl = GetRepositoryUrl(accountName, slug, $"commit/{revision}/statuses/build/" + key);
            return _sharpBucketV2.Get(new BuildInfo(), overrideUrl);
=======
            var overrideUrl = GetRepositoryUrl(accountName, repository, "commit/" + revision + "/statuses/build/" + key);
            return _sharpBucketV2.Get<BuildInfo>(overrideUrl);
>>>>>>> 259cff20
        }

        internal BuildInfo ChangeBuildStatusInfo(string accountName, string slug, string revision, string key, BuildInfo buildInfo)
        {
            var overrideUrl = GetRepositoryUrl(accountName, slug, $"commit/{revision}/statuses/build/{key}");
            return _sharpBucketV2.Put(buildInfo, overrideUrl);
        }

        #endregion

        #region Default Reviewer Resource

        internal void PutDefaultReviewer(string accountName, string slug, string targetUsername)
        {
            var overrideUrl = GetRepositoryUrl(accountName, slug, $"default-reviewers/{targetUsername}");
            _sharpBucketV2.Put(new object(), overrideUrl);
        }

        #endregion

        #region Branch Resource

        /// <summary>
        /// Manage branches for a repository. Use this resource to perform CRUD (create/read/update/delete) operations. 
        /// More info:
        /// https://developer.atlassian.com/bitbucket/api/2/reference/resource/repositories/%7Busername%7D/%7Brepo_slug%7D/refs/branches
        /// </summary>
        /// <param name="accountName">The owner of the repository.</param>
        /// <param name="repoSlugOrName">The repository slug, name, or UUID.</param>
        /// <returns></returns>
        public BranchResource BranchResource(string accountName, string repoSlugOrName)
        {
            return new BranchResource(accountName, repoSlugOrName, this);
        }

        internal List<Branch> ListBranches(string accountName, string slug, ListParameters parameters)
        {
            var overrideUrl = GetRepositoryUrl(accountName, slug, "refs/branches/");
            return GetPaginatedValues<Branch>(overrideUrl, parameters.Max, parameters.ToDictionary());
        }

        #endregion

        #region Tag Resource

        /// <summary>
        /// Manage tags for a repository. Use this resource to perform CRUD (create/read/update/delete) operations. 
        /// More info:
        /// https://developer.atlassian.com/bitbucket/api/2/reference/resource/repositories/%7Busername%7D/%7Brepo_slug%7D/refs/tags
        /// </summary>
        /// <param name="accountName">The owner of the repository.</param>
        /// <param name="repoSlugOrName">The repository slug, name, or UUID.</param>
        /// <returns></returns>
        public TagResource TagResource(string accountName, string repoSlugOrName)
        {
            return new TagResource(accountName, repoSlugOrName, this);
        }

        internal List<Tag> ListTags(string accountName, string slug, ListParameters parameters)
        {
            var overrideUrl = GetRepositoryUrl(accountName, slug, "refs/tags/");
            return GetPaginatedValues<Tag>(overrideUrl, parameters.Max, parameters.ToDictionary());
        }

        #endregion
    }
}<|MERGE_RESOLUTION|>--- conflicted
+++ resolved
@@ -81,13 +81,8 @@
 
         internal Repository GetRepository(string accountName, string slug)
         {
-<<<<<<< HEAD
             var overrideUrl = GetRepositoryUrl(accountName, slug, null);
-            return _sharpBucketV2.Get(new Repository(), overrideUrl);
-=======
-            var overrideUrl = GetRepositoryUrl(accountName, repository, null);
             return _sharpBucketV2.Get<Repository>(overrideUrl);
->>>>>>> 259cff20
         }
 
         internal Repository PutRepository(Repository repo, string accountName, string slug)
@@ -104,13 +99,8 @@
 
         internal Repository DeleteRepository(string accountName, string slug)
         {
-<<<<<<< HEAD
             var overrideUrl = GetRepositoryUrl(accountName, slug, null);
-            return _sharpBucketV2.Delete(new Repository(), overrideUrl);
-=======
-            var overrideUrl = GetRepositoryUrl(accountName, repository, null);
             return _sharpBucketV2.Delete<Repository>(overrideUrl);
->>>>>>> 259cff20
         }
 
         private string GetRepositoryUrl(string accountName, string slug, string append)
@@ -177,13 +167,8 @@
 
         internal PullRequest GetPullRequest(string accountName, string slug, int pullRequestId)
         {
-<<<<<<< HEAD
             var overrideUrl = GetRepositoryUrl(accountName, slug, $"pullrequests/{pullRequestId}/");
-            return _sharpBucketV2.Get(new PullRequest(), overrideUrl);
-=======
-            var overrideUrl = GetRepositoryUrl(accountName, repository, "pullrequests/" + pullRequestId + "/");
             return _sharpBucketV2.Get<PullRequest>(overrideUrl);
->>>>>>> 259cff20
         }
 
         internal List<Commit> ListPullRequestCommits(string accountName, string slug, int pullRequestId, int max = 0)
@@ -194,35 +179,20 @@
 
         internal PullRequestInfo ApprovePullRequest(string accountName, string slug, int pullRequestId)
         {
-<<<<<<< HEAD
             var overrideUrl = GetRepositoryUrl(accountName, slug, $"pullrequests/{pullRequestId}/approve/");
-            return _sharpBucketV2.Post(new PullRequestInfo(), overrideUrl);
-=======
-            var overrideUrl = GetRepositoryUrl(accountName, repository, "pullrequests/" + pullRequestId + "/approve/");
             return _sharpBucketV2.Post<PullRequestInfo>(null, overrideUrl);
->>>>>>> 259cff20
         }
 
         internal PullRequestInfo RemovePullRequestApproval(string accountName, string slug, int pullRequestId)
         {
-<<<<<<< HEAD
             var overrideUrl = GetRepositoryUrl(accountName, slug, $"pullrequests/{pullRequestId}/approve/");
-            return _sharpBucketV2.Delete(new PullRequestInfo(), overrideUrl);
-=======
-            var overrideUrl = GetRepositoryUrl(accountName, repository, "pullrequests/" + pullRequestId + "/approve/");
             return _sharpBucketV2.Delete<PullRequestInfo>(overrideUrl);
->>>>>>> 259cff20
         }
 
         internal object GetDiffForPullRequest(string accountName, string slug, int pullRequestId)
         {
-<<<<<<< HEAD
             var overrideUrl = GetRepositoryUrl(accountName, slug, $"pullrequests/{pullRequestId}/diff/");
-            return _sharpBucketV2.Get(new Object(), overrideUrl);
-=======
-            var overrideUrl = GetRepositoryUrl(accountName, repository, "pullrequests/" + pullRequestId + "/diff/");
             return _sharpBucketV2.Get(overrideUrl);
->>>>>>> 259cff20
         }
 
         internal List<Activity> GetPullRequestActivity(string accountName, string slug, int pullRequestId, int max = 0)
@@ -233,24 +203,14 @@
 
         internal Merge AcceptAndMergePullRequest(string accountName, string slug, int pullRequestId)
         {
-<<<<<<< HEAD
             var overrideUrl = GetRepositoryUrl(accountName, slug, $"pullrequests/{pullRequestId}/merge/");
-            return _sharpBucketV2.Post(new Merge(), overrideUrl);
-=======
-            var overrideUrl = GetRepositoryUrl(accountName, repository, "pullrequests/" + pullRequestId + "/merge/");
             return _sharpBucketV2.Post<Merge>(null, overrideUrl);
->>>>>>> 259cff20
         }
 
         internal PullRequest DeclinePullRequest(string accountName, string slug, int pullRequestId)
         {
-<<<<<<< HEAD
             var overrideUrl = GetRepositoryUrl(accountName, slug, $"pullrequests/{pullRequestId}/decline/");
-            return _sharpBucketV2.Post(new PullRequest(), overrideUrl);
-=======
-            var overrideUrl = GetRepositoryUrl(accountName, repository, "pullrequests/" + pullRequestId + "/decline/");
             return _sharpBucketV2.Post<PullRequest>(null, overrideUrl);
->>>>>>> 259cff20
         }
 
         internal List<Comment> ListPullRequestComments(string accountName, string slug, int pullRequestId, int max = 0)
@@ -261,13 +221,8 @@
 
         internal Comment GetPullRequestComment(string accountName, string slug, int pullRequestId, int commentId)
         {
-<<<<<<< HEAD
             var overrideUrl = GetRepositoryUrl(accountName, slug, $"pullrequests/{pullRequestId}/comments/{commentId}/");
-            return _sharpBucketV2.Get(new Comment(), overrideUrl);
-=======
-            var overrideUrl = GetRepositoryUrl(accountName, repository, "pullrequests/" + pullRequestId + "/comments/" + commentId + "/");
             return _sharpBucketV2.Get<Comment>(overrideUrl);
->>>>>>> 259cff20
         }
 
         internal Comment PostPullRequestComment(string accountName, string slug, int pullRequestId, Comment comment)
@@ -294,13 +249,8 @@
 
         internal BranchRestriction GetBranchRestriction(string accountName, string slug, int restrictionId)
         {
-<<<<<<< HEAD
             var overrideUrl = GetRepositoryUrl(accountName, slug, $"branch-restrictions/{restrictionId}");
-            return _sharpBucketV2.Get(new BranchRestriction(), overrideUrl);
-=======
-            var overrideUrl = GetRepositoryUrl(accountName, repository, "branch-restrictions/" + restrictionId);
             return _sharpBucketV2.Get<BranchRestriction>(overrideUrl);
->>>>>>> 259cff20
         }
 
         internal BranchRestriction PutBranchRestriction(string accountName, string slug, BranchRestriction restriction)
@@ -311,13 +261,8 @@
 
         internal BranchRestriction DeleteBranchRestriction(string accountName, string slug, int restrictionId)
         {
-<<<<<<< HEAD
             var overrideUrl = GetRepositoryUrl(accountName, slug, $"branch-restrictions/{restrictionId}");
-            return _sharpBucketV2.Delete(new BranchRestriction(), overrideUrl);
-=======
-            var overrideUrl = GetRepositoryUrl(accountName, repository, "branch-restrictions/" + restrictionId);
             return _sharpBucketV2.Delete<BranchRestriction>(overrideUrl);
->>>>>>> 259cff20
         }
 
         #endregion
@@ -326,24 +271,14 @@
 
         internal object GetDiff(string accountName, string slug, object options)
         {
-<<<<<<< HEAD
             var overrideUrl = GetRepositoryUrl(accountName, slug, $"diff/{options}");
-            return _sharpBucketV2.Get(new object(), overrideUrl);
-=======
-            var overrideUrl = GetRepositoryUrl(accountName, repository, "diff/" + options);
             return _sharpBucketV2.Get(overrideUrl);
->>>>>>> 259cff20
         }
 
         internal object GetPatch(string accountName, string slug, object options)
         {
-<<<<<<< HEAD
             var overrideUrl = GetRepositoryUrl(accountName, slug, $"patch/{options}");
-            return _sharpBucketV2.Get(new object(), overrideUrl);
-=======
-            var overrideUrl = GetRepositoryUrl(accountName, repository, "patch/" + options);
             return _sharpBucketV2.Get(overrideUrl);
->>>>>>> 259cff20
         }
 
         #endregion
@@ -362,13 +297,8 @@
 
         internal Commit GetCommit(string accountName, string slug, string revision)
         {
-<<<<<<< HEAD
             var overrideUrl = GetRepositoryUrl(accountName, slug, $"commit/{revision}");
-            return _sharpBucketV2.Get(new Commit(), overrideUrl);
-=======
-            var overrideUrl = GetRepositoryUrl(accountName, repository, "commit/" + revision);
             return _sharpBucketV2.Get<Commit>(overrideUrl);
->>>>>>> 259cff20
         }
 
         internal List<Comment> ListCommitComments(string accountName, string slug, string revision, int max = 0)
@@ -379,35 +309,20 @@
 
         internal Comment GetCommitComment(string accountName, string slug, string revision, int commentId)
         {
-<<<<<<< HEAD
             var overrideUrl = GetRepositoryUrl(accountName, slug, $"commits/{revision}/comments/{revision}/{commentId}/");
-            return _sharpBucketV2.Get(new Comment(), overrideUrl);
-=======
-            var overrideUrl = GetRepositoryUrl(accountName, repository, "commits/" + revision + "/comments/" + revision + "/" + commentId + "/");
             return _sharpBucketV2.Get<Comment>(overrideUrl);
->>>>>>> 259cff20
         }
 
         internal UserRole ApproveCommit(string accountName, string slug, string revision)
         {
-<<<<<<< HEAD
             var overrideUrl = GetRepositoryUrl(accountName, slug, $"commit/{revision}/approve/");
-            return _sharpBucketV2.Post(new UserRole(), overrideUrl);
-=======
-            var overrideUrl = GetRepositoryUrl(accountName, repository, "commit/" + revision + "/approve/");
             return _sharpBucketV2.Post<UserRole>(null, overrideUrl);
->>>>>>> 259cff20
         }
 
         internal void DeleteCommitApproval(string accountName, string slug, string revision)
         {
-<<<<<<< HEAD
             var overrideUrl = GetRepositoryUrl(accountName, slug, $"commit/{revision}/approve/");
-            _sharpBucketV2.Delete(new object(), overrideUrl);
-=======
-            var overrideUrl = GetRepositoryUrl(accountName, repository, "commit/" + revision + "/approve/");
             _sharpBucketV2.Delete<object>(overrideUrl);
->>>>>>> 259cff20
         }
 
         internal BuildInfo AddNewBuildStatus(string accountName, string slug, string revision, BuildInfo buildInfo)
@@ -418,13 +333,8 @@
 
         internal BuildInfo GetBuildStatusInfo(string accountName, string slug, string revision, string key)
         {
-<<<<<<< HEAD
             var overrideUrl = GetRepositoryUrl(accountName, slug, $"commit/{revision}/statuses/build/" + key);
-            return _sharpBucketV2.Get(new BuildInfo(), overrideUrl);
-=======
-            var overrideUrl = GetRepositoryUrl(accountName, repository, "commit/" + revision + "/statuses/build/" + key);
             return _sharpBucketV2.Get<BuildInfo>(overrideUrl);
->>>>>>> 259cff20
         }
 
         internal BuildInfo ChangeBuildStatusInfo(string accountName, string slug, string revision, string key, BuildInfo buildInfo)
