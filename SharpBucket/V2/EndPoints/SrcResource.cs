﻿using System;
using System.Collections.Generic;
using System.Linq;
using System.Net;
using System.Threading;
using System.Threading.Tasks;
using SharpBucket.Utility;
using SharpBucket.V2.Pocos;

namespace SharpBucket.V2.EndPoints
{
    /// <summary>
    /// https://developer.atlassian.com/bitbucket/api/2/reference/resource/repositories/%7Busername%7D/%7Brepo_slug%7D/src#get
    /// </summary>
    public class SrcResource
    {
        private RepositoriesEndPoint RepositoriesEndPoint { get; }
        private Lazy<string> SrcPath { get; }

        /// <summary>
        /// Initializes a new instance of <see cref="SrcResource"/>.
        /// </summary>
        /// <param name="repositoriesEndPoint">The base end point extended by this resource.</param>
        /// <param name="accountName">The name of the account or team in which is located the repository we want to browse.</param>
        /// <param name="repoSlugOrName">The slug or name of the repository we want to browse. (this may also be the repository UUID).</param>
        /// <param name="revision">The name of the revision to browse. This may be a commit hash, a branch name, a tag name, or null to target the last commit of the main branch.</param>
        /// <param name="path">An optional path to a sub directory if you want to start to browse somewhere else that at the root path.</param>
        public SrcResource(RepositoriesEndPoint repositoriesEndPoint, string accountName, string repoSlugOrName, string revision = null, string path = null)
        {
            RepositoriesEndPoint = repositoriesEndPoint ?? throw new ArgumentNullException(nameof(repositoriesEndPoint));

            var repoPath = $"{accountName.GuidOrValue()}/{repoSlugOrName.ToSlug()}";

            // full build of the SrcPath value is delayed so that when revision is null errors are send
            // only when caller really try to do a request and not when building the resource object
            string BuildSrcPath()
            {
                var rootSrcPath = $"{repoPath}/src/";

                if (string.IsNullOrEmpty(revision))
                {
                    try
                    {
                        // calling the src endpoint redirect to the hash of the last commit of the main branch
                        // https://developer.atlassian.com/bitbucket/api/2/reference/resource/repositories/%7Busername%7D/%7Brepo_slug%7D/src#get
                        var redirectLocation = repositoriesEndPoint.GetRedirectLocation(rootSrcPath);
                        revision = redirectLocation.Segments[redirectLocation.Segments.Length - 1];
                    }
                    catch (BitbucketV2Exception e) when (e.HttpStatusCode == HttpStatusCode.NotFound)
                    {
                        // mimic the error that bitbucket send when we perform calls on src endpoint with a revision name
                        var errorResponse = new ErrorResponse {type = "Error", error = new Error {message = $"Repository {repoPath} not found"}};
                        throw new BitbucketV2Exception(HttpStatusCode.NotFound, errorResponse);
                    }
                }

                return UrlHelper.ConcatPathSegments(rootSrcPath, revision, path).EnsureEndsWith('/');
            }

            SrcPath = new Lazy<string>(BuildSrcPath);
        }

        private SrcResource(RepositoriesEndPoint repositoriesEndPoint, string srcPath, string subDirPath)
        {
            RepositoriesEndPoint = repositoriesEndPoint;
            SrcPath = new Lazy<string>(() => UrlHelper.ConcatPathSegments(srcPath, subDirPath).EnsureEndsWith('/'));
        }

        /// <summary>
        /// List the tree entries that are present at the root of this resource, or in the specified sub directory.
        /// <remarks>
        /// Since it can be difficult to guess which field is filled or not in a <see cref="TreeEntry"/>,
        /// we suggest you to use <see cref="ListSrcEntries"/> method instead of that one,
        /// except if you really want to retrieve the raw model as returned by BitBucket.
        /// </remarks>
        /// </summary>
        /// <param name="subDirPath">The path to a sub directory, or null to list the root directory of this resource.</param>
        /// <param name="listParameters">Parameters for the query.</param>
        public List<TreeEntry> ListTreeEntries(string subDirPath = null, ListParameters listParameters = null)
        {
            return RepositoriesEndPoint.ListTreeEntries(SrcPath.Value, subDirPath, listParameters);
        }

        /// <summary>
        /// List the source files and directories that are present at the root of this resource, or in the specified sub directory.
        /// </summary>
        /// <param name="subDirPath">The path to a sub directory, or null to list the root directory of this resource.</param>
        /// <param name="listParameters">Parameters for the query.</param>
        public List<SrcEntry> ListSrcEntries(string subDirPath = null, ListParameters listParameters = null)
        {
            return ListTreeEntries(subDirPath, listParameters)
                .Select(treeEntry => treeEntry.ToSrcEntry())
                .ToList();
        }

        /// <summary>
        /// Gets the metadata of a specified sub path in this resource.
        /// <remarks>
        /// Since it can be difficult to guess which field is filled or not in a <see cref="TreeEntry"/>,
        /// we suggest you to use <see cref="GetSrcEntry"/> method instead of that one,
        /// except if you really want to retrieve the raw model as returned by BitBucket.
        /// </remarks>
        /// </summary>
        /// <param name="subPath">The path to the file or directory, or null to retrieve the metadata of the root of this resource.</param>
        public TreeEntry GetTreeEntry(string subPath = null)
        {
            return RepositoriesEndPoint.GetTreeEntry(SrcPath.Value, subPath);
        }

        /// <summary>
<<<<<<< HEAD
=======
        /// Gets the metadata of the root of this resource.
        /// <remarks>
        /// Since it can be difficult to guess which field is filled or not in a <see cref="TreeEntry"/>,
        /// we suggest you to use <see cref="GetSrcEntry"/> method instead of that one,
        /// except if you really want to retrieve the raw model as returned by BitBucket.
        /// </remarks>
        /// </summary>
        /// <param name="token">A cancellation token that can be used by other objects or threads to receive notice of cancellation.</param>
        public Task<TreeEntry> GetTreeEntryAsync(CancellationToken token = default)
        {
            return GetTreeEntryAsync(null, token);
        }

        /// <summary>
>>>>>>> 268f11cd
        /// Gets the metadata of a specified sub path in this resource.
        /// <remarks>
        /// Since it can be difficult to guess which field is filled or not in a <see cref="TreeEntry"/>,
        /// we suggest you to use <see cref="GetSrcEntry"/> method instead of that one,
        /// except if you really want to retrieve the raw model as returned by BitBucket.
        /// </remarks>
        /// </summary>
        /// <param name="subPath">The path to the file or directory, or null to retrieve the metadata of the root of this resource.</param>
<<<<<<< HEAD
        /// <param name="token">The cancellation token</param>
        public async Task<TreeEntry> GetTreeEntryAsync(string subPath = null, CancellationToken token = default(CancellationToken))
=======
        /// <param name="token">A cancellation token that can be used by other objects or threads to receive notice of cancellation.</param>
        public async Task<TreeEntry> GetTreeEntryAsync(string subPath, CancellationToken token = default)
>>>>>>> 268f11cd
        {
            return await RepositoriesEndPoint.GetTreeEntryAsync(SrcPath.Value, subPath, token);
        }

        /// <summary>
        /// Gets the metadata of a specified file or directory in this resource.
        /// </summary>
        /// <param name="subPath">The path to the file or directory, or null to retrieve the metadata of the root of this resource.</param>
        public SrcEntry GetSrcEntry(string subPath = null)
        {
            return GetTreeEntry(subPath).ToSrcEntry();
        }

        /// <summary>
        /// Gets the metadata of a specified file or directory in this resource.
        /// </summary>
        /// <param name="subPath">The path to the file or directory, or null to retrieve the metadata of the root of this resource.</param>
        /// <param name="token">The cancellation token</param>
        public async Task<SrcEntry> GetSrcEntryAsync(string subPath = null, CancellationToken token = default(CancellationToken))
        {
            var treeEntry = await GetTreeEntryAsync(subPath, token: token);
            return treeEntry.ToSrcEntry();
        }

        /// <summary>
        /// Gets the metadata of a specified file.
        /// </summary>
        /// <param name="filePath">The path to the file.</param>
        public SrcFile GetSrcFile(string filePath)
        {
            if (string.IsNullOrEmpty(filePath)) throw new ArgumentNullException(nameof(filePath));
            return (SrcFile)GetTreeEntry(filePath).ToSrc();
        }

        /// <summary>
        /// Gets the metadata of a specified file.
        /// </summary>
        /// <param name="filePath">The path to the file.</param>
        /// <param name="token">The cancellation token</param>
        public async Task<SrcFile> GetSrcFileAsync(string filePath, CancellationToken token = default(CancellationToken))
        {
            if (string.IsNullOrEmpty(filePath)) throw new ArgumentNullException(nameof(filePath));
            var treeEntry = await GetTreeEntryAsync(filePath, token: token);
            return (SrcFile)treeEntry.ToSrc();
        }

        /// <summary>
        /// Gets the metadata of a specified directory.
        /// </summary>
        /// <param name="directoryPath">The path to the directory, or null to retrieve the metadata of the root of this resource.</param>
        public SrcDirectory GetSrcDirectory(string directoryPath)
        {
            return (SrcDirectory)GetTreeEntry(directoryPath).ToSrc();
        }

        /// <summary>
        /// Gets the metadata of a specified directory.
        /// </summary>
        /// <param name="directoryPath">The path to the directory, or null to retrieve the metadata of the root of this resource.</param>
        /// <param name="token">The cancellation token</param>
        public async Task<SrcDirectory> GetSrcDirectoryAsync(string directoryPath, CancellationToken token = default(CancellationToken))
        {
            var treeEntry = await GetTreeEntryAsync(directoryPath, token: token);
            return (SrcDirectory)treeEntry.ToSrc();
        }

        /// <summary>
        /// Gets a new <see cref="SrcResource"/> which is rooted on a sub directory of the current <see cref="SrcResource"/>.
        /// </summary>
        /// <param name="subDirPath">The path to a sub directory.</param>
        public SrcResource SubSrcResource(string subDirPath)
        {
            if (string.IsNullOrWhiteSpace(subDirPath)) throw new ArgumentNullException(nameof(subDirPath));
            return new SrcResource(RepositoriesEndPoint, SrcPath.Value, subDirPath);
        }

        /// <summary>
        /// Gets the raw content of the specified file.
        /// </summary>
        /// <param name="filePath">The path to a file relative to the root of this resource.</param>
        public string GetFileContent(string filePath)
        {
            return RepositoriesEndPoint.GetFileContent(SrcPath.Value, filePath);
        }

        /// <summary>
        /// Gets the raw content of the specified file.
        /// </summary>
        /// <param name="filePath">The path to a file relative to the root of this resource.</param>
<<<<<<< HEAD
        /// <param name="token">The cancellation token</param>
        public async Task<string> GetFileContentAsync(string filePath, CancellationToken token = default(CancellationToken))
        {
            return await RepositoriesEndPoint.GetFileContentAsync(SrcPath.Value, filePath, token: token);
=======
        /// <param name="token">A cancellation token that can be used by other objects or threads to receive notice of cancellation.</param>
        public async Task<string> GetFileContentAsync(string filePath, CancellationToken token = default)
        {
            return await RepositoriesEndPoint.GetFileContentAsync(SrcPath.Value, filePath, token);
>>>>>>> 268f11cd
        }
    }
}<|MERGE_RESOLUTION|>--- conflicted
+++ resolved
@@ -108,8 +108,6 @@
         }
 
         /// <summary>
-<<<<<<< HEAD
-=======
         /// Gets the metadata of the root of this resource.
         /// <remarks>
         /// Since it can be difficult to guess which field is filled or not in a <see cref="TreeEntry"/>,
@@ -124,7 +122,6 @@
         }
 
         /// <summary>
->>>>>>> 268f11cd
         /// Gets the metadata of a specified sub path in this resource.
         /// <remarks>
         /// Since it can be difficult to guess which field is filled or not in a <see cref="TreeEntry"/>,
@@ -133,13 +130,8 @@
         /// </remarks>
         /// </summary>
         /// <param name="subPath">The path to the file or directory, or null to retrieve the metadata of the root of this resource.</param>
-<<<<<<< HEAD
-        /// <param name="token">The cancellation token</param>
-        public async Task<TreeEntry> GetTreeEntryAsync(string subPath = null, CancellationToken token = default(CancellationToken))
-=======
         /// <param name="token">A cancellation token that can be used by other objects or threads to receive notice of cancellation.</param>
         public async Task<TreeEntry> GetTreeEntryAsync(string subPath, CancellationToken token = default)
->>>>>>> 268f11cd
         {
             return await RepositoriesEndPoint.GetTreeEntryAsync(SrcPath.Value, subPath, token);
         }
@@ -158,7 +150,7 @@
         /// </summary>
         /// <param name="subPath">The path to the file or directory, or null to retrieve the metadata of the root of this resource.</param>
         /// <param name="token">The cancellation token</param>
-        public async Task<SrcEntry> GetSrcEntryAsync(string subPath = null, CancellationToken token = default(CancellationToken))
+        public async Task<SrcEntry> GetSrcEntryAsync(string subPath = null, CancellationToken token = default)
         {
             var treeEntry = await GetTreeEntryAsync(subPath, token: token);
             return treeEntry.ToSrcEntry();
@@ -179,7 +171,7 @@
         /// </summary>
         /// <param name="filePath">The path to the file.</param>
         /// <param name="token">The cancellation token</param>
-        public async Task<SrcFile> GetSrcFileAsync(string filePath, CancellationToken token = default(CancellationToken))
+        public async Task<SrcFile> GetSrcFileAsync(string filePath, CancellationToken token = default)
         {
             if (string.IsNullOrEmpty(filePath)) throw new ArgumentNullException(nameof(filePath));
             var treeEntry = await GetTreeEntryAsync(filePath, token: token);
@@ -200,7 +192,7 @@
         /// </summary>
         /// <param name="directoryPath">The path to the directory, or null to retrieve the metadata of the root of this resource.</param>
         /// <param name="token">The cancellation token</param>
-        public async Task<SrcDirectory> GetSrcDirectoryAsync(string directoryPath, CancellationToken token = default(CancellationToken))
+        public async Task<SrcDirectory> GetSrcDirectoryAsync(string directoryPath, CancellationToken token = default)
         {
             var treeEntry = await GetTreeEntryAsync(directoryPath, token: token);
             return (SrcDirectory)treeEntry.ToSrc();
@@ -229,17 +221,10 @@
         /// Gets the raw content of the specified file.
         /// </summary>
         /// <param name="filePath">The path to a file relative to the root of this resource.</param>
-<<<<<<< HEAD
-        /// <param name="token">The cancellation token</param>
-        public async Task<string> GetFileContentAsync(string filePath, CancellationToken token = default(CancellationToken))
-        {
-            return await RepositoriesEndPoint.GetFileContentAsync(SrcPath.Value, filePath, token: token);
-=======
         /// <param name="token">A cancellation token that can be used by other objects or threads to receive notice of cancellation.</param>
         public async Task<string> GetFileContentAsync(string filePath, CancellationToken token = default)
         {
             return await RepositoriesEndPoint.GetFileContentAsync(SrcPath.Value, filePath, token);
->>>>>>> 268f11cd
         }
     }
 }