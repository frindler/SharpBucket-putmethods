--- conflicted
+++ resolved
@@ -1,4 +1,3 @@
-<<<<<<< HEAD
 ﻿#if CS_8
 using System;
 using System.Collections.Generic;
@@ -72,9 +71,9 @@
         public static async IAsyncEnumerable<TValue> EnumeratePaginatedValuesAsync<TValue>(
             this ISharpBucketRequesterV2 sharpBucketRequesterV2,
             string overrideUrl,
-            IDictionary<string, object> requestParameters = null,
-            int? pageLen = null,
-            [EnumeratorCancellation]CancellationToken token = default)
+            IDictionary<string, object> requestParameters,
+            int? pageLen,
+            [EnumeratorCancellation]CancellationToken token)
         {
             await foreach (var page in IteratePagesAsync<TValue>(sharpBucketRequesterV2, overrideUrl, pageLen ?? DEFAULT_PAGE_LEN, requestParameters, token))
             {
@@ -91,98 +90,4 @@
     }
 }
 
-=======
-﻿#if CS_8
-using System;
-using System.Collections.Generic;
-using System.Diagnostics;
-using System.Linq;
-using System.Runtime.CompilerServices;
-using System.Threading;
-using System.Web;
-using SharpBucket.V2.Pocos;
-
-namespace SharpBucket.V2
-{
-    internal static class AsyncPaginatedListIterator
-    {
-        // vanilla page length in many cases is 10, requiring lots of requests for larger collections
-        private const int DEFAULT_PAGE_LEN = 50;
-
-        /// <summary>
-        /// Generator that allows lazy access to paginated resources.
-        /// </summary>
-        private static async IAsyncEnumerable<List<TValue>> IteratePagesAsync<TValue>(
-            SharpBucketV2 sharpBucketV2,
-            string overrideUrl,
-            int pageLen,
-            IDictionary<string, object> requestParameters,
-            [EnumeratorCancellation]CancellationToken token)
-        {
-            Debug.Assert(!string.IsNullOrEmpty(overrideUrl));
-            Debug.Assert(!overrideUrl.Contains("?"));
-
-            overrideUrl = overrideUrl.Replace(SharpBucketV2.BITBUCKET_URL, "");
-
-            if (requestParameters == null)
-            {
-                requestParameters = new Dictionary<string, object>();
-            }
-
-            requestParameters["pagelen"] = pageLen;
-
-            while (true)
-            {
-                var response = await sharpBucketV2.GetAsync<IteratorBasedPage<TValue>>(overrideUrl, requestParameters, token: token);
-                if (response == null)
-                {
-                    break;
-                }
-
-                yield return response.values;
-
-                if (string.IsNullOrWhiteSpace(response.next))
-                {
-                    break;
-                }
-
-                var uri = new Uri(response.next);
-                var parsedQuery = HttpUtility.ParseQueryString(uri.Query);
-                requestParameters = parsedQuery.AllKeys.ToDictionary<string, string, object>(key => key, parsedQuery.Get);
-            }
-        }
-
-        /// <summary>
-        /// Returns an enumeration of paginated values. The pages are requested lazily while iterating on the values.
-        /// </summary>
-        /// <typeparam name="TValue">The type of the value.</typeparam>
-        /// <param name="sharpBucketV2"></param>
-        /// <param name="overrideUrl">The override URL.</param>
-        /// <param name="requestParameters"></param>
-        /// <param name="pageLen">The size of a page.</param>
-        /// <returns>A lazy enumerable over the values.</returns>
-        /// <exception cref="BitbucketV2Exception">Thrown when the server fails to respond.</exception>
-        public static async IAsyncEnumerable<TValue> EnumeratePaginatedValuesAsync<TValue>(
-            this SharpBucketV2 sharpBucketV2,
-            string overrideUrl,
-            IDictionary<string, object> requestParameters,
-            int? pageLen,
-            [EnumeratorCancellation]CancellationToken token)
-        {
-            await foreach (var page in IteratePagesAsync<TValue>(sharpBucketV2, overrideUrl, pageLen ?? DEFAULT_PAGE_LEN, requestParameters, token))
-            {
-                if (page == null)
-                {
-                    yield break;
-                }
-                foreach (var item in page)
-                {
-                    yield return item;
-                }
-            }
-        }
-    }
-}
-
->>>>>>> 6977b44f
 #endif