--- conflicted
+++ resolved
@@ -234,62 +234,56 @@
             return await authenticator.GetResponseAsync<T>(overrideUrl, method, body, requestParameters, token);
         }
 
-<<<<<<< HEAD
+        private Uri GetRedirectLocation(string overrideUrl, IDictionary<string, object> requestParameters)
+        {
+            return authenticator.GetRedirectLocation(overrideUrl, requestParameters);
+        }
+
+        private async Task<Uri> GetRedirectLocationAsync(string overrideUrl, IDictionary<string, object> requestParameters, CancellationToken token)
+        {
+            return await authenticator.GetRedirectLocationAsync(overrideUrl, requestParameters, token);
+        }
+
         string ISharpBucketRequester.Get(string relativeUrl, object requestParameters)
-=======
-        private Uri GetRedirectLocation(string overrideUrl, IDictionary<string, object> requestParameters)
-        {
-            this.RequestsCount++;
-            return authenticator.GetRedirectLocation(overrideUrl, requestParameters);
-        }
-
-        private Task<Uri> GetRedirectLocationAsync(string overrideUrl, IDictionary<string, object> requestParameters, CancellationToken token)
-        {
-            this.RequestsCount++;
-            return authenticator.GetRedirectLocationAsync(overrideUrl, requestParameters, token);
-        }
-
-        internal Uri GetRedirectLocation(string overrideUrl, object requestParameters = null)
+        {
+            //Convert to dictionary to avoid refactoring the Send method.
+            var parameterDictionary = requestParameters.ToDictionary();
+            return Send(null, Method.GET, relativeUrl, parameterDictionary);
+        }
+
+        async Task<string> ISharpBucketRequester.GetAsync(string overrideUrl, object requestParameters, CancellationToken token)
+        {
+            //Convert to dictionary to avoid refactoring the Send method.
+            var parameterDictionary = requestParameters.ToDictionary();
+            return await SendAsync(null, Method.GET, overrideUrl, parameterDictionary, token);
+        }
+
+        T ISharpBucketRequester.Get<T>(string relativeUrl, object requestParameters)
+        {
+            //Convert to dictionary to avoid refactoring the Send method.
+            var parameterDictionary = requestParameters.ToDictionary();
+            return Send<T>(null, Method.GET, relativeUrl, parameterDictionary);
+        }
+
+        async Task<T> ISharpBucketRequester.GetAsync<T>(string overrideUrl, object requestParameters, CancellationToken token)
+        {
+            //Convert to dictionary to avoid refactoring the Send method.
+            var parameterDictionary = requestParameters.ToDictionary();
+            return await SendAsync<T>(null, Method.GET, overrideUrl, parameterDictionary, token);
+        }
+
+        Uri ISharpBucketRequester.GetRedirectLocation(string overrideUrl, object requestParameters)
         {
             //Convert to dictionary to avoid refactoring the Send method.
             var parameterDictionary = requestParameters.ToDictionary();
             return GetRedirectLocation(overrideUrl, parameterDictionary);
         }
 
-        internal Task<Uri> GetRedirectLocationAsync(string overrideUrl, object requestParameters = null, CancellationToken token = default(CancellationToken))
-        {
-            //Convert to dictionary to avoid refactoring the Send method.
-            var parameterDictionary = requestParameters.ToDictionary();
-            return GetRedirectLocationAsync(overrideUrl, parameterDictionary, token);
-        }
-
-        internal string Get(string overrideUrl, object requestParameters = null)
->>>>>>> b90cf337
-        {
-            //Convert to dictionary to avoid refactoring the Send method.
-            var parameterDictionary = requestParameters.ToDictionary();
-            return Send(null, Method.GET, relativeUrl, parameterDictionary);
-        }
-
-        async Task<string> ISharpBucketRequester.GetAsync(string overrideUrl, object requestParameters, CancellationToken token)
-        {
-            //Convert to dictionary to avoid refactoring the Send method.
-            var parameterDictionary = requestParameters.ToDictionary();
-            return await SendAsync(null, Method.GET, overrideUrl, parameterDictionary, token);
-        }
-
-        T ISharpBucketRequester.Get<T>(string relativeUrl, object requestParameters)
-        {
-            //Convert to dictionary to avoid refactoring the Send method.
-            var parameterDictionary = requestParameters.ToDictionary();
-            return Send<T>(null, Method.GET, relativeUrl, parameterDictionary);
-        }
-
-        async Task<T> ISharpBucketRequester.GetAsync<T>(string overrideUrl, object requestParameters, CancellationToken token)
-        {
-            //Convert to dictionary to avoid refactoring the Send method.
-            var parameterDictionary = requestParameters.ToDictionary();
-            return await SendAsync<T>(null, Method.GET, overrideUrl, parameterDictionary, token);
+        async Task<Uri> ISharpBucketRequester.GetRedirectLocationAsync(string overrideUrl, object requestParameters, CancellationToken token)
+        {
+            //Convert to dictionary to avoid refactoring the Send method.
+            var parameterDictionary = requestParameters.ToDictionary();
+            return await GetRedirectLocationAsync(overrideUrl, parameterDictionary, token);
         }
 
         T ISharpBucketRequester.Post<T>(T body, string relativeUrl)
