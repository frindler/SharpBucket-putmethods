--- conflicted
+++ resolved
@@ -1,13 +1,8 @@
 ﻿<?xml version="1.0" encoding="utf-8"?>
 <Project Sdk="Microsoft.NET.Sdk">
   <PropertyGroup>
-<<<<<<< HEAD
     <TargetFrameworks>net452;netstandard2.0;netstandard2.1</TargetFrameworks>
-    <Version>0.12.0</Version>
-=======
-    <TargetFrameworks>net452;netstandard2.0</TargetFrameworks>
     <Version>0.13.0</Version>
->>>>>>> 6a2f003b
     <Authors>Mitja Bezenšek</Authors>
     <Company>Mitja Bezenšek</Company>
     <Product>SharpBucket</Product>
