﻿<?xml version="1.0" encoding="utf-8"?>
<Project Sdk="Microsoft.NET.Sdk">
  <PropertyGroup>
    <TargetFrameworks>net452;netstandard2.0</TargetFrameworks>
    <Version>0.9.0</Version>
    <Authors>Mitja Bezenšek</Authors>
    <Company>Mitja Bezenšek</Company>
    <Product>SharpBucket</Product>
    <Copyright>Copyright 2014-2018</Copyright>
    <PackageProjectUrl>https://github.com/MitjaBezensek/SharpBucket</PackageProjectUrl>
    <PackageIconUrl>http://bezensek.com/favicon.png</PackageIconUrl>
    <PackageLicenseFile>LICENSE</PackageLicenseFile>
    <Description>A .Net wrapper for the BitBucket REST API.</Description>
    <PackageDescription>SharpBucket is a .Net wrapper (written in c#) for the BitBucket's REST API. With it you can have all the data of your repositories / issues at your fingertips.</PackageDescription>
    <PackageTags>BitBucket REST API C#</PackageTags>
    <PackageReleaseNotes>https://github.com/MitjaBezensek/SharpBucket/releases/tag/$(Version)</PackageReleaseNotes>
  </PropertyGroup>
  <ItemGroup>
<<<<<<< HEAD
    <Compile Include="Authentication\BasicAuthentication.cs" />
    <Compile Include="Authentication\NoAuthentication.cs" />
    <Compile Include="Authentication\OAuth2TokenProvider.cs" />
    <Compile Include="Authentication\OauthAuthentication.cs" />
    <Compile Include="Authentication\OAuthentication2Legged.cs" />
    <Compile Include="Authentication\OAuthentication3Legged.cs" />
    <Compile Include="Authentication\OAuthentication2.cs" />
    <Compile Include="Authentication\RequestExecutor.cs" />
    <Compile Include="Authentication\Token.cs" />
    <Compile Include="Utility\StringExtensions.cs" />
    <Compile Include="V2\EndPoints\FilterBuilder.cs" />
    <Compile Include="Utility\ObjectToDictionaryHelper.cs" />
    <Compile Include="V1\EndPoints\GroupsEndPoint.cs" />
    <Compile Include="V1\EndPoints\IssueResource.cs" />
    <Compile Include="V1\EndPoints\PrivilegesEndPoint.cs" />
    <Compile Include="V1\Pocos\Followers.cs" />
    <Compile Include="V1\Pocos\Group.cs" />
    <Compile Include="V1\Pocos\IssueSearchParameters.cs" />
    <Compile Include="V1\Pocos\Link.cs" />
    <Compile Include="V1\Pocos\LinkInfo.cs" />
    <Compile Include="V1\Pocos\MainBranch.cs" />
    <Compile Include="V1\Pocos\RepositoryPrivileges.cs" />
    <Compile Include="V1\Pocos\RepositoryPrivilegesUser.cs" />
    <Compile Include="V1\Pocos\RepositorySimple.cs" />
    <Compile Include="V1\Pocos\Revision.cs" />
    <Compile Include="V1\Pocos\SrcDirectory.cs" />
    <Compile Include="V1\Pocos\SrcFile.cs" />
    <Compile Include="V1\Pocos\SrcFileInfo.cs" />
    <Compile Include="V1\RequestExecutorV1.cs" />
    <Compile Include="V2\EndPoints\BranchResource.cs" />
    <Compile Include="V2\EndPoints\EndPoint.cs" />
    <Compile Include="V2\EndPoints\ListParameters.cs" />
    <Compile Include="V2\EndPoints\PullRequestResource.cs" />
    <Compile Include="V2\EndPoints\PullRequestsResource.cs" />
    <Compile Include="V2\EndPoints\RepositoryResource.cs" />
    <Compile Include="V2\EndPoints\TagResource.cs" />
    <Compile Include="V2\EndPoints\UserEndpoint.cs" />
    <Compile Include="V2\Pocos\Author.cs" />
    <Compile Include="V2\Pocos\Branch.cs" />
    <Compile Include="V2\Pocos\BranchRestriction.cs" />
    <Compile Include="V2\Pocos\BranchRestrictionInfo.cs" />
    <Compile Include="V2\Pocos\BuildInfo.cs" />
    <Compile Include="V2\Pocos\CommitInfo.cs" />
    <Compile Include="V2\Pocos\Fork.cs" />
    <Compile Include="V2\Pocos\ForkInfo.cs" />
    <Compile Include="V2\Pocos\IteratorBasedPage.cs" />
    <Compile Include="V2\Pocos\ListBasedPage.cs" />
    <Compile Include="V2\Pocos\Parent.cs" />
    <Compile Include="V2\Pocos\Activity.cs" />
    <Compile Include="V2\Pocos\ActivityInfo.cs" />
    <Compile Include="V2\Pocos\ProjectInfo.cs" />
    <Compile Include="V2\Pocos\Summary.cs" />
    <Compile Include="V2\Pocos\Tag.cs" />
    <Compile Include="V2\Pocos\Update.cs" />
    <Compile Include="V2\Pocos\Comment.cs" />
    <Compile Include="V2\Pocos\CommentsInfo.cs" />
    <Compile Include="V2\Pocos\Commit.cs" />
    <Compile Include="V2\Pocos\Content.cs" />
    <Compile Include="V2\Pocos\UserRole.cs" />
    <Compile Include="V2\Pocos\UserShort.cs" />
    <Compile Include="V2\Pocos\UsersInfo.cs" />
    <Compile Include="V2\Pocos\Link.cs" />
    <Compile Include="V2\Pocos\Links.cs" />
    <Compile Include="V2\Pocos\Merge.cs" />
    <Compile Include="V2\Pocos\PullRequest.cs" />
    <Compile Include="V2\Pocos\PullRequestInfo.cs" />
    <Compile Include="V2\Pocos\PullRequestsInfo.cs" />
    <Compile Include="V2\Pocos\Repository.cs" />
    <Compile Include="V2\Pocos\Owner.cs" />
    <Compile Include="V2\Pocos\Source.cs" />
    <Compile Include="V2\Pocos\User.cs" />
    <Compile Include="V2\EndPoints\RepositoriesEndPoint.cs" />
    <Compile Include="V2\Pocos\TeamProfile.cs" />
    <Compile Include="V2\Pocos\Team.cs" />
    <Compile Include="V2\Pocos\Watcher.cs" />
    <Compile Include="V2\Pocos\WatcherInfo.cs" />
    <Compile Include="V2\RequestExecutorV2.cs" />
    <Compile Include="V2\SharpBucketV2.cs" />
    <Compile Include="V1\Pocos\IssueFollowers.cs" />
    <Compile Include="SharpBucket.cs" />
    <Compile Include="V2\EndPoints\TeamsEndPoint.cs" />
    <Compile Include="V2\EndPoints\UsersEndpoint.cs" />
    <Compile Include="V1\EndPoints\IssuesResource.cs" />
    <Compile Include="V1\EndPoints\RepositoriesEndPoint.cs" />
    <Compile Include="V1\EndPoints\UserEndPoint.cs" />
    <Compile Include="V1\EndPoints\UsersEndPoint.cs" />
    <Compile Include="Authentication\IAuthenticate.cs" />
    <Compile Include="V1\Pocos\BranchInfo.cs" />
    <Compile Include="V1\Pocos\Changeset.cs" />
    <Compile Include="V1\Pocos\ChangesetInfo.cs" />
    <Compile Include="V1\Pocos\Comment.cs" />
    <Compile Include="V1\Pocos\Component.cs" />
    <Compile Include="V1\Pocos\Consumer.cs" />
    <Compile Include="V1\Pocos\Diffstat.cs" />
    <Compile Include="V1\Pocos\DiffstatInfo.cs" />
    <Compile Include="V1\Pocos\EmailInfo.cs" />
    <Compile Include="V1\Pocos\EventData.cs" />
    <Compile Include="V1\Pocos\EventInfo.cs" />
    <Compile Include="V1\Pocos\FileInfo.cs" />
    <Compile Include="V1\Pocos\Filter.cs" />
    <Compile Include="V1\Pocos\InvitationsInfo.cs" />
    <Compile Include="V1\Pocos\Issue.cs" />
    <Compile Include="V1\Pocos\IssuesInfo.cs" />
    <Compile Include="V1\Pocos\Metadata.cs" />
    <Compile Include="V1\Pocos\Milestone.cs" />
    <Compile Include="V1\Pocos\Privileges.cs" />
    <Compile Include="V1\Pocos\RepositoriesOverview.cs" />
    <Compile Include="V1\Pocos\Repository.cs" />
    <Compile Include="V1\Pocos\RepositoryEvent.cs" />
    <Compile Include="V1\Pocos\SSH.cs" />
    <Compile Include="V1\Pocos\SSHDetailed.cs" />
    <Compile Include="V1\Pocos\Tag.cs" />
    <Compile Include="V1\Pocos\User.cs" />
    <Compile Include="V1\Pocos\UserInfo.cs" />
    <Compile Include="V1\Pocos\Version.cs" />
    <Compile Include="V1\Pocos\Wiki.cs" />
    <Compile Include="Properties\AssemblyInfo.cs" />
    <Compile Include="V1\SharpBucketV1.cs" />
=======
    <None Include="..\LICENSE" Link="LICENSE" Pack="true" PackagePath="" />
>>>>>>> 259cff20
  </ItemGroup>
  <ItemGroup>
    <PackageReference Include="RestSharp" Version="106.3.1" />
  </ItemGroup>
</Project><|MERGE_RESOLUTION|>--- conflicted
+++ resolved
@@ -16,128 +16,7 @@
     <PackageReleaseNotes>https://github.com/MitjaBezensek/SharpBucket/releases/tag/$(Version)</PackageReleaseNotes>
   </PropertyGroup>
   <ItemGroup>
-<<<<<<< HEAD
-    <Compile Include="Authentication\BasicAuthentication.cs" />
-    <Compile Include="Authentication\NoAuthentication.cs" />
-    <Compile Include="Authentication\OAuth2TokenProvider.cs" />
-    <Compile Include="Authentication\OauthAuthentication.cs" />
-    <Compile Include="Authentication\OAuthentication2Legged.cs" />
-    <Compile Include="Authentication\OAuthentication3Legged.cs" />
-    <Compile Include="Authentication\OAuthentication2.cs" />
-    <Compile Include="Authentication\RequestExecutor.cs" />
-    <Compile Include="Authentication\Token.cs" />
-    <Compile Include="Utility\StringExtensions.cs" />
-    <Compile Include="V2\EndPoints\FilterBuilder.cs" />
-    <Compile Include="Utility\ObjectToDictionaryHelper.cs" />
-    <Compile Include="V1\EndPoints\GroupsEndPoint.cs" />
-    <Compile Include="V1\EndPoints\IssueResource.cs" />
-    <Compile Include="V1\EndPoints\PrivilegesEndPoint.cs" />
-    <Compile Include="V1\Pocos\Followers.cs" />
-    <Compile Include="V1\Pocos\Group.cs" />
-    <Compile Include="V1\Pocos\IssueSearchParameters.cs" />
-    <Compile Include="V1\Pocos\Link.cs" />
-    <Compile Include="V1\Pocos\LinkInfo.cs" />
-    <Compile Include="V1\Pocos\MainBranch.cs" />
-    <Compile Include="V1\Pocos\RepositoryPrivileges.cs" />
-    <Compile Include="V1\Pocos\RepositoryPrivilegesUser.cs" />
-    <Compile Include="V1\Pocos\RepositorySimple.cs" />
-    <Compile Include="V1\Pocos\Revision.cs" />
-    <Compile Include="V1\Pocos\SrcDirectory.cs" />
-    <Compile Include="V1\Pocos\SrcFile.cs" />
-    <Compile Include="V1\Pocos\SrcFileInfo.cs" />
-    <Compile Include="V1\RequestExecutorV1.cs" />
-    <Compile Include="V2\EndPoints\BranchResource.cs" />
-    <Compile Include="V2\EndPoints\EndPoint.cs" />
-    <Compile Include="V2\EndPoints\ListParameters.cs" />
-    <Compile Include="V2\EndPoints\PullRequestResource.cs" />
-    <Compile Include="V2\EndPoints\PullRequestsResource.cs" />
-    <Compile Include="V2\EndPoints\RepositoryResource.cs" />
-    <Compile Include="V2\EndPoints\TagResource.cs" />
-    <Compile Include="V2\EndPoints\UserEndpoint.cs" />
-    <Compile Include="V2\Pocos\Author.cs" />
-    <Compile Include="V2\Pocos\Branch.cs" />
-    <Compile Include="V2\Pocos\BranchRestriction.cs" />
-    <Compile Include="V2\Pocos\BranchRestrictionInfo.cs" />
-    <Compile Include="V2\Pocos\BuildInfo.cs" />
-    <Compile Include="V2\Pocos\CommitInfo.cs" />
-    <Compile Include="V2\Pocos\Fork.cs" />
-    <Compile Include="V2\Pocos\ForkInfo.cs" />
-    <Compile Include="V2\Pocos\IteratorBasedPage.cs" />
-    <Compile Include="V2\Pocos\ListBasedPage.cs" />
-    <Compile Include="V2\Pocos\Parent.cs" />
-    <Compile Include="V2\Pocos\Activity.cs" />
-    <Compile Include="V2\Pocos\ActivityInfo.cs" />
-    <Compile Include="V2\Pocos\ProjectInfo.cs" />
-    <Compile Include="V2\Pocos\Summary.cs" />
-    <Compile Include="V2\Pocos\Tag.cs" />
-    <Compile Include="V2\Pocos\Update.cs" />
-    <Compile Include="V2\Pocos\Comment.cs" />
-    <Compile Include="V2\Pocos\CommentsInfo.cs" />
-    <Compile Include="V2\Pocos\Commit.cs" />
-    <Compile Include="V2\Pocos\Content.cs" />
-    <Compile Include="V2\Pocos\UserRole.cs" />
-    <Compile Include="V2\Pocos\UserShort.cs" />
-    <Compile Include="V2\Pocos\UsersInfo.cs" />
-    <Compile Include="V2\Pocos\Link.cs" />
-    <Compile Include="V2\Pocos\Links.cs" />
-    <Compile Include="V2\Pocos\Merge.cs" />
-    <Compile Include="V2\Pocos\PullRequest.cs" />
-    <Compile Include="V2\Pocos\PullRequestInfo.cs" />
-    <Compile Include="V2\Pocos\PullRequestsInfo.cs" />
-    <Compile Include="V2\Pocos\Repository.cs" />
-    <Compile Include="V2\Pocos\Owner.cs" />
-    <Compile Include="V2\Pocos\Source.cs" />
-    <Compile Include="V2\Pocos\User.cs" />
-    <Compile Include="V2\EndPoints\RepositoriesEndPoint.cs" />
-    <Compile Include="V2\Pocos\TeamProfile.cs" />
-    <Compile Include="V2\Pocos\Team.cs" />
-    <Compile Include="V2\Pocos\Watcher.cs" />
-    <Compile Include="V2\Pocos\WatcherInfo.cs" />
-    <Compile Include="V2\RequestExecutorV2.cs" />
-    <Compile Include="V2\SharpBucketV2.cs" />
-    <Compile Include="V1\Pocos\IssueFollowers.cs" />
-    <Compile Include="SharpBucket.cs" />
-    <Compile Include="V2\EndPoints\TeamsEndPoint.cs" />
-    <Compile Include="V2\EndPoints\UsersEndpoint.cs" />
-    <Compile Include="V1\EndPoints\IssuesResource.cs" />
-    <Compile Include="V1\EndPoints\RepositoriesEndPoint.cs" />
-    <Compile Include="V1\EndPoints\UserEndPoint.cs" />
-    <Compile Include="V1\EndPoints\UsersEndPoint.cs" />
-    <Compile Include="Authentication\IAuthenticate.cs" />
-    <Compile Include="V1\Pocos\BranchInfo.cs" />
-    <Compile Include="V1\Pocos\Changeset.cs" />
-    <Compile Include="V1\Pocos\ChangesetInfo.cs" />
-    <Compile Include="V1\Pocos\Comment.cs" />
-    <Compile Include="V1\Pocos\Component.cs" />
-    <Compile Include="V1\Pocos\Consumer.cs" />
-    <Compile Include="V1\Pocos\Diffstat.cs" />
-    <Compile Include="V1\Pocos\DiffstatInfo.cs" />
-    <Compile Include="V1\Pocos\EmailInfo.cs" />
-    <Compile Include="V1\Pocos\EventData.cs" />
-    <Compile Include="V1\Pocos\EventInfo.cs" />
-    <Compile Include="V1\Pocos\FileInfo.cs" />
-    <Compile Include="V1\Pocos\Filter.cs" />
-    <Compile Include="V1\Pocos\InvitationsInfo.cs" />
-    <Compile Include="V1\Pocos\Issue.cs" />
-    <Compile Include="V1\Pocos\IssuesInfo.cs" />
-    <Compile Include="V1\Pocos\Metadata.cs" />
-    <Compile Include="V1\Pocos\Milestone.cs" />
-    <Compile Include="V1\Pocos\Privileges.cs" />
-    <Compile Include="V1\Pocos\RepositoriesOverview.cs" />
-    <Compile Include="V1\Pocos\Repository.cs" />
-    <Compile Include="V1\Pocos\RepositoryEvent.cs" />
-    <Compile Include="V1\Pocos\SSH.cs" />
-    <Compile Include="V1\Pocos\SSHDetailed.cs" />
-    <Compile Include="V1\Pocos\Tag.cs" />
-    <Compile Include="V1\Pocos\User.cs" />
-    <Compile Include="V1\Pocos\UserInfo.cs" />
-    <Compile Include="V1\Pocos\Version.cs" />
-    <Compile Include="V1\Pocos\Wiki.cs" />
-    <Compile Include="Properties\AssemblyInfo.cs" />
-    <Compile Include="V1\SharpBucketV1.cs" />
-=======
     <None Include="..\LICENSE" Link="LICENSE" Pack="true" PackagePath="" />
->>>>>>> 259cff20
   </ItemGroup>
   <ItemGroup>
     <PackageReference Include="RestSharp" Version="106.3.1" />
