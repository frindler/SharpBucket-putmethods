﻿<?xml version="1.0" encoding="utf-8"?>
<Project ToolsVersion="4.0" DefaultTargets="Build" xmlns="http://schemas.microsoft.com/developer/msbuild/2003">
  <Import Project="$(MSBuildExtensionsPath)\$(MSBuildToolsVersion)\Microsoft.Common.props" Condition="Exists('$(MSBuildExtensionsPath)\$(MSBuildToolsVersion)\Microsoft.Common.props')" />
  <PropertyGroup>
    <Configuration Condition=" '$(Configuration)' == '' ">Debug</Configuration>
    <Platform Condition=" '$(Platform)' == '' ">AnyCPU</Platform>
    <ProjectGuid>{F7C8FEF8-4ADB-4175-A4D8-2A0598B78786}</ProjectGuid>
    <OutputType>Library</OutputType>
    <AppDesignerFolder>Properties</AppDesignerFolder>
    <RootNamespace>SharpBucket</RootNamespace>
    <AssemblyName>SharpBucket</AssemblyName>
    <TargetFrameworkVersion>v4.0</TargetFrameworkVersion>
    <FileAlignment>512</FileAlignment>
  </PropertyGroup>
  <PropertyGroup Condition=" '$(Configuration)|$(Platform)' == 'Debug|AnyCPU' ">
    <DebugSymbols>true</DebugSymbols>
    <DebugType>full</DebugType>
    <Optimize>false</Optimize>
    <OutputPath>bin\Debug\</OutputPath>
    <DefineConstants>DEBUG;TRACE</DefineConstants>
    <ErrorReport>prompt</ErrorReport>
    <WarningLevel>4</WarningLevel>
  </PropertyGroup>
  <PropertyGroup Condition=" '$(Configuration)|$(Platform)' == 'Release|AnyCPU' ">
    <DebugType>pdbonly</DebugType>
    <Optimize>true</Optimize>
    <OutputPath>bin\Release\</OutputPath>
    <DefineConstants>TRACE</DefineConstants>
    <ErrorReport>prompt</ErrorReport>
    <WarningLevel>4</WarningLevel>
    <DocumentationFile>bin\Release\SharpBucket.XML</DocumentationFile>
  </PropertyGroup>
  <ItemGroup>
    <Reference Include="Microsoft.CSharp" />
    <Reference Include="Newtonsoft.Json, Version=7.0.0.0, Culture=neutral, PublicKeyToken=30ad4fe6b2a6aeed, processorArchitecture=MSIL">
      <HintPath>..\packages\Newtonsoft.Json.7.0.1\lib\net40\Newtonsoft.Json.dll</HintPath>
      <Private>True</Private>
    </Reference>
    <Reference Include="RestSharp, Version=105.2.3.0, Culture=neutral, processorArchitecture=MSIL">
      <HintPath>..\packages\RestSharp.105.2.3\lib\net4\RestSharp.dll</HintPath>
      <Private>True</Private>
    </Reference>
    <Reference Include="System" />
    <Reference Include="System.Core" />
  </ItemGroup>
  <ItemGroup>
    <Compile Include="Authentication\BasicAuthentication.cs" />
    <Compile Include="Authentication\OauthAuthentication.cs" />
    <Compile Include="Authentication\OAuthentication2Legged.cs" />
    <Compile Include="Authentication\OAuthentication3Legged.cs" />
    <Compile Include="Authentication\OAuthentication2.cs" />
    <Compile Include="Authentication\RequestExecutor.cs" />
    <Compile Include="Authentication\Token.cs" />
    <Compile Include="Utility\ObjectToDictionaryHelper.cs" />
    <Compile Include="V1\EndPoints\GroupsEndPoint.cs" />
    <Compile Include="V1\EndPoints\IssueResource.cs" />
    <Compile Include="V1\EndPoints\PrivilegesEndPoint.cs" />
    <Compile Include="V1\Pocos\Followers.cs" />
    <Compile Include="V1\Pocos\Group.cs" />
    <Compile Include="V1\Pocos\IssueSearchParameters.cs" />
    <Compile Include="V1\Pocos\Link.cs" />
    <Compile Include="V1\Pocos\LinkInfo.cs" />
    <Compile Include="V1\Pocos\MainBranch.cs" />
    <Compile Include="V1\Pocos\RepositoryPrivileges.cs" />
    <Compile Include="V1\Pocos\RepositoryPrivilegesUser.cs" />
    <Compile Include="V1\Pocos\RepositorySimple.cs" />
    <Compile Include="V1\Pocos\Revision.cs" />
<<<<<<< HEAD
    <Compile Include="V1\Pocos\SrcDirectory.cs" />
    <Compile Include="V1\Pocos\SrcFile.cs" />
    <Compile Include="V1\Pocos\SrcFileInfo.cs" />
=======
    <Compile Include="V2\EndPoints\BranchResource.cs" />
>>>>>>> 9ca0f459
    <Compile Include="V2\EndPoints\EndPoint.cs" />
    <Compile Include="V2\EndPoints\PullRequestResource.cs" />
    <Compile Include="V2\EndPoints\PullRequestsResource.cs" />
    <Compile Include="V2\EndPoints\RepositoryResource.cs" />
    <Compile Include="V2\EndPoints\TagResource.cs" />
    <Compile Include="V2\EndPoints\UserEndpoint.cs" />
    <Compile Include="V2\Pocos\Author.cs" />
    <Compile Include="V2\Pocos\Branch.cs" />
    <Compile Include="V2\Pocos\BranchRestriction.cs" />
    <Compile Include="V2\Pocos\BranchRestrictionInfo.cs" />
    <Compile Include="V2\Pocos\BuildInfo.cs" />
    <Compile Include="V2\Pocos\CommitInfo.cs" />
    <Compile Include="V2\Pocos\Fork.cs" />
    <Compile Include="V2\Pocos\ForkInfo.cs" />
    <Compile Include="V2\Pocos\IteratorBasedPage.cs" />
    <Compile Include="V2\Pocos\ListBasedPage.cs" />
    <Compile Include="V2\Pocos\Parent.cs" />
    <Compile Include="V2\Pocos\Activity.cs" />
    <Compile Include="V2\Pocos\ActivityInfo.cs" />
    <Compile Include="V2\Pocos\Tag.cs" />
    <Compile Include="V2\Pocos\Update.cs" />
    <Compile Include="V2\Pocos\Comment.cs" />
    <Compile Include="V2\Pocos\CommentsInfo.cs" />
    <Compile Include="V2\Pocos\Commit.cs" />
    <Compile Include="V2\Pocos\Content.cs" />
    <Compile Include="V2\Pocos\UserShort.cs" />
    <Compile Include="V2\Pocos\UsersInfo.cs" />
    <Compile Include="V2\Pocos\Link.cs" />
    <Compile Include="V2\Pocos\Links.cs" />
    <Compile Include="V2\Pocos\Merge.cs" />
    <Compile Include="V2\Pocos\PullRequest.cs" />
    <Compile Include="V2\Pocos\PullRequestInfo.cs" />
    <Compile Include="V2\Pocos\PullRequestsInfo.cs" />
    <Compile Include="V2\Pocos\Repository.cs" />
    <Compile Include="V2\Pocos\Owner.cs" />
    <Compile Include="V2\Pocos\Source.cs" />
    <Compile Include="V2\Pocos\User.cs" />
    <Compile Include="V2\EndPoints\RepositoriesEndPoint.cs" />
    <Compile Include="V2\Pocos\TeamProfile.cs" />
    <Compile Include="V2\Pocos\Team.cs" />
    <Compile Include="V2\Pocos\Watcher.cs" />
    <Compile Include="V2\Pocos\WatcherInfo.cs" />
    <Compile Include="V2\SharpBucketV2.cs" />
    <Compile Include="V1\Pocos\IssueFollowers.cs" />
    <Compile Include="SharpBucket.cs" />
    <Compile Include="V2\EndPoints\TeamsEndPoint.cs" />
    <Compile Include="V2\EndPoints\UsersEndpoint.cs" />
    <Compile Include="V1\EndPoints\IssuesResource.cs" />
    <Compile Include="V1\EndPoints\RepositoriesEndPoint.cs" />
    <Compile Include="V1\EndPoints\UserEndPoint.cs" />
    <Compile Include="V1\EndPoints\UsersEndPoint.cs" />
    <Compile Include="Authentication\IAuthenticate.cs" />
    <Compile Include="V1\Pocos\BranchInfo.cs" />
    <Compile Include="V1\Pocos\Changeset.cs" />
    <Compile Include="V1\Pocos\ChangesetInfo.cs" />
    <Compile Include="V1\Pocos\Comment.cs" />
    <Compile Include="V1\Pocos\Component.cs" />
    <Compile Include="V1\Pocos\Consumer.cs" />
    <Compile Include="V1\Pocos\Diffstat.cs" />
    <Compile Include="V1\Pocos\DiffstatInfo.cs" />
    <Compile Include="V1\Pocos\EmailInfo.cs" />
    <Compile Include="V1\Pocos\EventData.cs" />
    <Compile Include="V1\Pocos\EventInfo.cs" />
    <Compile Include="V1\Pocos\FileInfo.cs" />
    <Compile Include="V1\Pocos\Filter.cs" />
    <Compile Include="V1\Pocos\InvitationsInfo.cs" />
    <Compile Include="V1\Pocos\Issue.cs" />
    <Compile Include="V1\Pocos\IssuesInfo.cs" />
    <Compile Include="V1\Pocos\Metadata.cs" />
    <Compile Include="V1\Pocos\Milestone.cs" />
    <Compile Include="V1\Pocos\Privileges.cs" />
    <Compile Include="V1\Pocos\RepositoriesOverview.cs" />
    <Compile Include="V1\Pocos\Repository.cs" />
    <Compile Include="V1\Pocos\RepositoryEvent.cs" />
    <Compile Include="V1\Pocos\SSH.cs" />
    <Compile Include="V1\Pocos\SSHDetailed.cs" />
    <Compile Include="V1\Pocos\Tag.cs" />
    <Compile Include="V1\Pocos\User.cs" />
    <Compile Include="V1\Pocos\UserInfo.cs" />
    <Compile Include="V1\Pocos\Version.cs" />
    <Compile Include="V1\Pocos\Wiki.cs" />
    <Compile Include="Properties\AssemblyInfo.cs" />
    <Compile Include="V1\SharpBucketV1.cs" />
  </ItemGroup>
  <ItemGroup>
    <None Include="packages.config" />
    <None Include="SharpBucket.nuspec">
      <SubType>Designer</SubType>
    </None>
  </ItemGroup>
  <ItemGroup />
  <Import Project="$(MSBuildToolsPath)\Microsoft.CSharp.targets" />
  <!-- To modify your build process, add your task inside one of the targets below and uncomment it. 
       Other similar extension points exist, see Microsoft.Common.targets.
  <Target Name="BeforeBuild">
  </Target>
  <Target Name="AfterBuild">
  </Target>
  -->
</Project><|MERGE_RESOLUTION|>--- conflicted
+++ resolved
@@ -65,13 +65,10 @@
     <Compile Include="V1\Pocos\RepositoryPrivilegesUser.cs" />
     <Compile Include="V1\Pocos\RepositorySimple.cs" />
     <Compile Include="V1\Pocos\Revision.cs" />
-<<<<<<< HEAD
     <Compile Include="V1\Pocos\SrcDirectory.cs" />
     <Compile Include="V1\Pocos\SrcFile.cs" />
     <Compile Include="V1\Pocos\SrcFileInfo.cs" />
-=======
     <Compile Include="V2\EndPoints\BranchResource.cs" />
->>>>>>> 9ca0f459
     <Compile Include="V2\EndPoints\EndPoint.cs" />
     <Compile Include="V2\EndPoints\PullRequestResource.cs" />
     <Compile Include="V2\EndPoints\PullRequestsResource.cs" />
