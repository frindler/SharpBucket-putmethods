﻿<Project Sdk="Microsoft.NET.Sdk">

  <PropertyGroup>
    <TargetFramework>netcoreapp2.0</TargetFramework>

    <IsPackable>false</IsPackable>
  </PropertyGroup>
<<<<<<< HEAD
  <PropertyGroup Condition=" '$(Configuration)|$(Platform)' == 'Debug|AnyCPU' ">
    <DebugSymbols>true</DebugSymbols>
    <DebugType>full</DebugType>
    <Optimize>false</Optimize>
    <OutputPath>bin\Debug\</OutputPath>
    <DefineConstants>DEBUG;TRACE</DefineConstants>
    <ErrorReport>prompt</ErrorReport>
    <WarningLevel>4</WarningLevel>
    <Prefer32Bit>false</Prefer32Bit>
  </PropertyGroup>
  <PropertyGroup Condition=" '$(Configuration)|$(Platform)' == 'Release|AnyCPU' ">
    <DebugType>pdbonly</DebugType>
    <Optimize>true</Optimize>
    <OutputPath>bin\Release\</OutputPath>
    <DefineConstants>TRACE</DefineConstants>
    <ErrorReport>prompt</ErrorReport>
    <WarningLevel>4</WarningLevel>
    <Prefer32Bit>false</Prefer32Bit>
  </PropertyGroup>
  <ItemGroup>
    <Reference Include="nunit.framework, Version=3.9.0.0, Culture=neutral, PublicKeyToken=2638cd05610744eb, processorArchitecture=MSIL">
      <HintPath>..\packages\NUnit.3.9.0\lib\net40\nunit.framework.dll</HintPath>
      <Private>True</Private>
    </Reference>
    <Reference Include="Shouldly, Version=2.8.3.0, Culture=neutral, PublicKeyToken=6042cbcb05cbc941, processorArchitecture=MSIL">
      <HintPath>..\packages\Shouldly.2.8.3\lib\net40\Shouldly.dll</HintPath>
      <Private>True</Private>
    </Reference>
    <Reference Include="System" />
    <Reference Include="System.Core">
      <RequiredTargetFramework>3.5</RequiredTargetFramework>
    </Reference>
  </ItemGroup>
  <Choose>
    <When Condition="('$(VisualStudioVersion)' == '10.0' or '$(VisualStudioVersion)' == '') and '$(TargetFrameworkVersion)' == 'v3.5'">
      <ItemGroup>
        <Reference Include="Microsoft.VisualStudio.QualityTools.UnitTestFramework, Version=10.1.0.0, Culture=neutral, PublicKeyToken=b03f5f7f11d50a3a, processorArchitecture=MSIL" />
      </ItemGroup>
    </When>
    <Otherwise />
  </Choose>
  <ItemGroup>
    <Compile Include="Authentication\OAuthenticationTests.cs" />
    <Compile Include="Authentication\OAuthentication2Tests.cs" />
    <Compile Include="Properties\AssemblyInfo.cs" />
    <Compile Include="TestHelpers.cs" />
    <Compile Include="V1\EndPoints\ChangesetEndPointTests.cs" />
    <Compile Include="V1\EndPoints\GroupsEndPointTests.cs" />
    <Compile Include="V1\TestHelpers.cs" />
    <Compile Include="V2\EndPoints\BranchResourceTests.cs" />
    <Compile Include="V2\EndPoints\DiffParametersTests.cs" />
    <Compile Include="V2\EndPoints\FilterBuilderTests.cs" />
    <Compile Include="V2\EndPoints\ListParametersTests.cs" />
    <Compile Include="V2\EndPoints\PullRequestResourceTests.cs" />
    <Compile Include="V2\EndPoints\PullRequestsResourceTests.cs" />
    <Compile Include="V2\SampleRepositories.cs" />
    <Compile Include="V2\EndPoints\UserEndPointTests.cs" />
    <Compile Include="V2\EndPoints\RepositoriesEndPointTests.cs" />
    <Compile Include="V2\EndPoints\RepositoryResourceTests.cs" />
    <Compile Include="V2\EndPoints\TeamsEndPointTests.cs" />
    <Compile Include="V2\EndPoints\UsersEndPointTests.cs" />
  </ItemGroup>
=======

>>>>>>> 1d32779f
  <ItemGroup>
    <PackageReference Include="LibGit2Sharp" Version="0.25.4" />
    <PackageReference Include="Microsoft.NET.Test.Sdk" Version="15.7.0" />
    <PackageReference Include="Moq" Version="4.10.1" />
    <PackageReference Include="NUnit" Version="3.11.0" />
    <PackageReference Include="NUnit3TestAdapter" Version="3.11.2" />
    <PackageReference Include="Shouldly" Version="3.0.0" />
  </ItemGroup>

  <ItemGroup>
    <ProjectReference Include="..\SharpBucket\SharpBucket.csproj" />
  </ItemGroup>

</Project><|MERGE_RESOLUTION|>--- conflicted
+++ resolved
@@ -5,72 +5,7 @@
 
     <IsPackable>false</IsPackable>
   </PropertyGroup>
-<<<<<<< HEAD
-  <PropertyGroup Condition=" '$(Configuration)|$(Platform)' == 'Debug|AnyCPU' ">
-    <DebugSymbols>true</DebugSymbols>
-    <DebugType>full</DebugType>
-    <Optimize>false</Optimize>
-    <OutputPath>bin\Debug\</OutputPath>
-    <DefineConstants>DEBUG;TRACE</DefineConstants>
-    <ErrorReport>prompt</ErrorReport>
-    <WarningLevel>4</WarningLevel>
-    <Prefer32Bit>false</Prefer32Bit>
-  </PropertyGroup>
-  <PropertyGroup Condition=" '$(Configuration)|$(Platform)' == 'Release|AnyCPU' ">
-    <DebugType>pdbonly</DebugType>
-    <Optimize>true</Optimize>
-    <OutputPath>bin\Release\</OutputPath>
-    <DefineConstants>TRACE</DefineConstants>
-    <ErrorReport>prompt</ErrorReport>
-    <WarningLevel>4</WarningLevel>
-    <Prefer32Bit>false</Prefer32Bit>
-  </PropertyGroup>
-  <ItemGroup>
-    <Reference Include="nunit.framework, Version=3.9.0.0, Culture=neutral, PublicKeyToken=2638cd05610744eb, processorArchitecture=MSIL">
-      <HintPath>..\packages\NUnit.3.9.0\lib\net40\nunit.framework.dll</HintPath>
-      <Private>True</Private>
-    </Reference>
-    <Reference Include="Shouldly, Version=2.8.3.0, Culture=neutral, PublicKeyToken=6042cbcb05cbc941, processorArchitecture=MSIL">
-      <HintPath>..\packages\Shouldly.2.8.3\lib\net40\Shouldly.dll</HintPath>
-      <Private>True</Private>
-    </Reference>
-    <Reference Include="System" />
-    <Reference Include="System.Core">
-      <RequiredTargetFramework>3.5</RequiredTargetFramework>
-    </Reference>
-  </ItemGroup>
-  <Choose>
-    <When Condition="('$(VisualStudioVersion)' == '10.0' or '$(VisualStudioVersion)' == '') and '$(TargetFrameworkVersion)' == 'v3.5'">
-      <ItemGroup>
-        <Reference Include="Microsoft.VisualStudio.QualityTools.UnitTestFramework, Version=10.1.0.0, Culture=neutral, PublicKeyToken=b03f5f7f11d50a3a, processorArchitecture=MSIL" />
-      </ItemGroup>
-    </When>
-    <Otherwise />
-  </Choose>
-  <ItemGroup>
-    <Compile Include="Authentication\OAuthenticationTests.cs" />
-    <Compile Include="Authentication\OAuthentication2Tests.cs" />
-    <Compile Include="Properties\AssemblyInfo.cs" />
-    <Compile Include="TestHelpers.cs" />
-    <Compile Include="V1\EndPoints\ChangesetEndPointTests.cs" />
-    <Compile Include="V1\EndPoints\GroupsEndPointTests.cs" />
-    <Compile Include="V1\TestHelpers.cs" />
-    <Compile Include="V2\EndPoints\BranchResourceTests.cs" />
-    <Compile Include="V2\EndPoints\DiffParametersTests.cs" />
-    <Compile Include="V2\EndPoints\FilterBuilderTests.cs" />
-    <Compile Include="V2\EndPoints\ListParametersTests.cs" />
-    <Compile Include="V2\EndPoints\PullRequestResourceTests.cs" />
-    <Compile Include="V2\EndPoints\PullRequestsResourceTests.cs" />
-    <Compile Include="V2\SampleRepositories.cs" />
-    <Compile Include="V2\EndPoints\UserEndPointTests.cs" />
-    <Compile Include="V2\EndPoints\RepositoriesEndPointTests.cs" />
-    <Compile Include="V2\EndPoints\RepositoryResourceTests.cs" />
-    <Compile Include="V2\EndPoints\TeamsEndPointTests.cs" />
-    <Compile Include="V2\EndPoints\UsersEndPointTests.cs" />
-  </ItemGroup>
-=======
 
->>>>>>> 1d32779f
   <ItemGroup>
     <PackageReference Include="LibGit2Sharp" Version="0.25.4" />
     <PackageReference Include="Microsoft.NET.Test.Sdk" Version="15.7.0" />
