<<<<<<< HEAD
﻿using System.Linq;
using System.Threading.Tasks;
using NUnit.Framework;
using SharpBucket.V2;
using SharpBucket.V2.EndPoints;
using Shouldly;

namespace SharpBucketTests.V2.EndPoints
{
    [TestFixture]
    class TeamsEndPointTests
    {
        private SharpBucketV2 sharpBucket;
        private TeamsEndPoint teamsEndPoint;

        [SetUp]
        public void Init()
        {
            sharpBucket = TestHelpers.SharpBucketV2;
            teamsEndPoint = sharpBucket.TeamsEndPoint();
        }

        [Test]
        public void GetUserTeams_FromLoggedUser_ShouldReturnManyTeams()
        {
            teamsEndPoint.ShouldNotBe(null);
            var teams = teamsEndPoint.GetUserTeams();
            teams.Count.ShouldBeGreaterThan(0);
        }

        [Test]
        public void GetUserTeamsWithAdminRole_FromLoggedUser_ShouldReturnManyTeams()
        {
            teamsEndPoint.ShouldNotBe(null);
            var teams = teamsEndPoint.GetUserTeamsWithAdminRole();
            teams.Count.ShouldBeGreaterThan(0);
        }

        [Test]
        public void GetUserTeamsWithContributorRole_FromLoggedUser_ShouldReturnManyTeams()
        {
            teamsEndPoint.ShouldNotBe(null);
            var teams = teamsEndPoint.GetUserTeamsWithContributorRole();
            teams.Count.ShouldBeGreaterThan(0);
        }

        [Test]
        public void EnumerateUserTeams_FromLoggedUser_ShouldReturnManyTeams()
        {
            teamsEndPoint.ShouldNotBe(null);
            var teams = teamsEndPoint.EnumerateUserTeams();
            teams.ShouldNotBeEmpty();
        }

        [Test]
        public void EnumerateUserTeams_WithAdminRoleFromLoggedUser_ShouldReturnManyTeams()
        {
            teamsEndPoint.ShouldNotBe(null);
            var parameters = new EnumerateTeamsParameters { Role = SharpBucket.V2.Pocos.Role.Admin };
            var teams = teamsEndPoint.EnumerateUserTeams(parameters);
            teams.ShouldNotBeEmpty();
        }

        [Test]
        public void EnumerateUserTeams_WithOwnerRoleFromLoggedUser_ShouldThrowBitbucketException()
        {
            teamsEndPoint.ShouldNotBe(null);
            var parameters = new EnumerateTeamsParameters { Role = SharpBucket.V2.Pocos.Role.Owner };
            Should.Throw<BitbucketV2Exception>(() => teamsEndPoint.EnumerateUserTeams(parameters).First());
        }

        [Test]
        public async Task EnumerateUserTeamsAsync_FromLoggedUser_ShouldReturnManyTeams()
        {
            teamsEndPoint.ShouldNotBe(null);
            var teams = await teamsEndPoint.EnumerateUserTeamsAsync().ToListAsync();
            teams.ShouldNotBeEmpty();
        }
    }
=======
﻿using System;
using System.Linq;
using System.Threading.Tasks;
using NUnit.Framework;
using SharpBucket.V2;
using SharpBucket.V2.EndPoints;
using Shouldly;

namespace SharpBucketTests.V2.EndPoints
{
    [TestFixture]
    [Obsolete("Tests of an obsolete class")]
    class TeamsEndPointTests
    {
        private SharpBucketV2 sharpBucket;
        private TeamsEndPoint teamsEndPoint;

        [SetUp]
        public void Init()
        {
            sharpBucket = TestHelpers.SharpBucketV2;
            teamsEndPoint = sharpBucket.TeamsEndPoint();
        }

        [Test]
        public void GetUserTeams_FromLoggedUser_ShouldReturnManyTeams()
        {
            teamsEndPoint.ShouldNotBe(null);
            var teams = teamsEndPoint.GetUserTeams();
            teams.Count.ShouldBeGreaterThan(0);
        }

        [Test]
        public void GetUserTeamsWithAdminRole_FromLoggedUser_ShouldReturnManyTeams()
        {
            teamsEndPoint.ShouldNotBe(null);
            var teams = teamsEndPoint.GetUserTeamsWithAdminRole();
            teams.Count.ShouldBeGreaterThan(0);
        }

        [Test]
        public void GetUserTeamsWithContributorRole_FromLoggedUser_ShouldReturnManyTeams()
        {
            teamsEndPoint.ShouldNotBe(null);
            var teams = teamsEndPoint.GetUserTeamsWithContributorRole();
            teams.Count.ShouldBeGreaterThan(0);
        }

        [Test]
        public void EnumerateUserTeams_FromLoggedUser_ShouldReturnManyTeams()
        {
            teamsEndPoint.ShouldNotBe(null);
            var teams = teamsEndPoint.EnumerateUserTeams();
            teams.ShouldNotBeEmpty();
        }

        [Test]
        public void EnumerateUserTeams_WithAdminRoleFromLoggedUser_ShouldReturnManyTeams()
        {
            teamsEndPoint.ShouldNotBe(null);
            var parameters = new EnumerateTeamsParameters { Role = SharpBucket.V2.Pocos.Role.Admin };
            var teams = teamsEndPoint.EnumerateUserTeams(parameters);
            teams.ShouldNotBeEmpty();
        }

        [Test]
        public void EnumerateUserTeams_WithOwnerRoleFromLoggedUser_ShouldThrowBitBucketException()
        {
            teamsEndPoint.ShouldNotBe(null);
            var parameters = new EnumerateTeamsParameters { Role = SharpBucket.V2.Pocos.Role.Owner };
            Should.Throw<BitbucketV2Exception>(() => teamsEndPoint.EnumerateUserTeams(parameters).First());
        }

        [Test]
        public async Task EnumerateUserTeamsAsync_FromLoggedUser_ShouldReturnManyTeams()
        {
            teamsEndPoint.ShouldNotBe(null);
            var teams = await teamsEndPoint.EnumerateUserTeamsAsync().ToListAsync();
            teams.ShouldNotBeEmpty();
        }
    }
>>>>>>> d89546c8
}<|MERGE_RESOLUTION|>--- conflicted
+++ resolved
@@ -1,5 +1,5 @@
-<<<<<<< HEAD
-﻿using System.Linq;
+﻿using System;
+using System.Linq;
 using System.Threading.Tasks;
 using NUnit.Framework;
 using SharpBucket.V2;
@@ -9,6 +9,7 @@
 namespace SharpBucketTests.V2.EndPoints
 {
     [TestFixture]
+    [Obsolete("Tests of an obsolete class")]
     class TeamsEndPointTests
     {
         private SharpBucketV2 sharpBucket;
@@ -78,87 +79,4 @@
             teams.ShouldNotBeEmpty();
         }
     }
-=======
-﻿using System;
-using System.Linq;
-using System.Threading.Tasks;
-using NUnit.Framework;
-using SharpBucket.V2;
-using SharpBucket.V2.EndPoints;
-using Shouldly;
-
-namespace SharpBucketTests.V2.EndPoints
-{
-    [TestFixture]
-    [Obsolete("Tests of an obsolete class")]
-    class TeamsEndPointTests
-    {
-        private SharpBucketV2 sharpBucket;
-        private TeamsEndPoint teamsEndPoint;
-
-        [SetUp]
-        public void Init()
-        {
-            sharpBucket = TestHelpers.SharpBucketV2;
-            teamsEndPoint = sharpBucket.TeamsEndPoint();
-        }
-
-        [Test]
-        public void GetUserTeams_FromLoggedUser_ShouldReturnManyTeams()
-        {
-            teamsEndPoint.ShouldNotBe(null);
-            var teams = teamsEndPoint.GetUserTeams();
-            teams.Count.ShouldBeGreaterThan(0);
-        }
-
-        [Test]
-        public void GetUserTeamsWithAdminRole_FromLoggedUser_ShouldReturnManyTeams()
-        {
-            teamsEndPoint.ShouldNotBe(null);
-            var teams = teamsEndPoint.GetUserTeamsWithAdminRole();
-            teams.Count.ShouldBeGreaterThan(0);
-        }
-
-        [Test]
-        public void GetUserTeamsWithContributorRole_FromLoggedUser_ShouldReturnManyTeams()
-        {
-            teamsEndPoint.ShouldNotBe(null);
-            var teams = teamsEndPoint.GetUserTeamsWithContributorRole();
-            teams.Count.ShouldBeGreaterThan(0);
-        }
-
-        [Test]
-        public void EnumerateUserTeams_FromLoggedUser_ShouldReturnManyTeams()
-        {
-            teamsEndPoint.ShouldNotBe(null);
-            var teams = teamsEndPoint.EnumerateUserTeams();
-            teams.ShouldNotBeEmpty();
-        }
-
-        [Test]
-        public void EnumerateUserTeams_WithAdminRoleFromLoggedUser_ShouldReturnManyTeams()
-        {
-            teamsEndPoint.ShouldNotBe(null);
-            var parameters = new EnumerateTeamsParameters { Role = SharpBucket.V2.Pocos.Role.Admin };
-            var teams = teamsEndPoint.EnumerateUserTeams(parameters);
-            teams.ShouldNotBeEmpty();
-        }
-
-        [Test]
-        public void EnumerateUserTeams_WithOwnerRoleFromLoggedUser_ShouldThrowBitBucketException()
-        {
-            teamsEndPoint.ShouldNotBe(null);
-            var parameters = new EnumerateTeamsParameters { Role = SharpBucket.V2.Pocos.Role.Owner };
-            Should.Throw<BitbucketV2Exception>(() => teamsEndPoint.EnumerateUserTeams(parameters).First());
-        }
-
-        [Test]
-        public async Task EnumerateUserTeamsAsync_FromLoggedUser_ShouldReturnManyTeams()
-        {
-            teamsEndPoint.ShouldNotBe(null);
-            var teams = await teamsEndPoint.EnumerateUserTeamsAsync().ToListAsync();
-            teams.ShouldNotBeEmpty();
-        }
-    }
->>>>>>> d89546c8
 }