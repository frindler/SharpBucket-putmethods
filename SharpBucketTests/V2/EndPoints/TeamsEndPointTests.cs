﻿using NUnit.Framework;
using SharpBucket.V2;
using SharpBucket.V2.EndPoints;
using Shouldly;
using Xunit;

namespace SharBucketTests.V2.EndPoints
{
   
    public class TeamsEndPointTests
    {
        private SharpBucketV2 sharpBucket;
        private TeamsEndPoint teamsEndPoint;
        private const string TEAM_NAME = "atlassian";


        public TeamsEndPointTests()
        {
            sharpBucket = TestHelpers.GetV2ClientAuthenticatedWithOAuth();
            teamsEndPoint = sharpBucket.TeamsEndPoint(TEAM_NAME);
        }

        [Fact]
        public void GetProfile_FromTeamAtlassian_ReturnsAtlassianProfile()
        {
            teamsEndPoint.ShouldNotBe(null);
            var profile = teamsEndPoint.GetProfile();
            profile.display_name.ShouldBe("Atlassian");
        }

<<<<<<< HEAD
        [Fact]
        public void ListMembers_FromTeamAtlassian_ShouldReturnManyMembers()
=======
        [Test]
        public void ListMembers_FromFirstTeamOfLoggedUser_ShouldReturnManyMembers()
>>>>>>> 813185af
        {
            teamsEndPoint.ShouldNotBe(null);
            var teams = teamsEndPoint.GetUserTeams();
            teams.Count.ShouldBeGreaterThan(0);

            var firstTeamEndPoint = sharpBucket.TeamsEndPoint(teams[0].username);
            var members = firstTeamEndPoint.ListMembers(35);
            members.Count.ShouldBeGreaterThan(0);
            var userName = sharpBucket.UserEndPoint().GetUser().username;
            members.ShouldContain(m => m.username == userName);
        }

        [Fact]
        public void ListFollowers_FromTeamAtlassian_ShouldReturnManyFollowers()
        {
            teamsEndPoint.ShouldNotBe(null);
            var followers = teamsEndPoint.ListFollowers(8);
            followers.Count.ShouldBe(8);
            followers[0].display_name.ShouldBe("Hector Miuler Malpica Gallegos");
        }

        [Fact]
        public void GetTeams_FromLoggedUser_ShouldReturnManyTeams()
        {
            teamsEndPoint.ShouldNotBe(null);
            var teams = teamsEndPoint.GetUserTeams();
            teams.Count.ShouldBeGreaterThan(0);
        }
    }
}<|MERGE_RESOLUTION|>--- conflicted
+++ resolved
@@ -28,13 +28,8 @@
             profile.display_name.ShouldBe("Atlassian");
         }
 
-<<<<<<< HEAD
         [Fact]
-        public void ListMembers_FromTeamAtlassian_ShouldReturnManyMembers()
-=======
-        [Test]
         public void ListMembers_FromFirstTeamOfLoggedUser_ShouldReturnManyMembers()
->>>>>>> 813185af
         {
             teamsEndPoint.ShouldNotBe(null);
             var teams = teamsEndPoint.GetUserTeams();
