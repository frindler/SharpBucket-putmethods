--- conflicted
+++ resolved
@@ -113,70 +113,6 @@
         }
 
         [Test]
-<<<<<<< HEAD
-        public void ListProjects_AfterHavingCreateOneProjectInTeam_ShouldReturnAtLestTheCreatedProject()
-        {
-            var projectKey = "Test_" + Guid.NewGuid().ToString("N"); // must start with a letter
-            var project = new Project
-            {
-                key = projectKey,
-                name = "Name of " + projectKey,
-                is_private = true,
-                description = "project created by the unit test ListProjects_AfterHavingAddAProject_ShouldReturnAtLestTheCreatedProject"
-            };
-            project = UserFirstTeamResource.PostProject(project);
-
-            try
-            {
-                var projects = UserFirstTeamResource.ListProjects();
-                projects.ShouldNotBeEmpty();
-                projects.Any(r => r.name == project.name).ShouldBe(true);
-                projects.Select(p => p.ShouldBeFilled())
-                    .Any(r => r.name == project.name).ShouldBe(true);
-
-                // also quickly check other sync methods here to avoid creating and deleting to many projects
-                projects = UserFirstTeamResource.ListProjects(new ListParameters { Filter = "name ~ \"nomatchexpected\"" });
-                projects.ShouldBeEmpty();
-
-                projects = UserFirstTeamResource.EnumerateProjects().ToList();
-                projects.ShouldNotBeEmpty();
-            }
-            finally
-            {
-                UserFirstTeamResource.ProjectResource(project.key).DeleteProject();
-            }
-        }
-
-        [Test]
-        public async Task EnumerateProjectsAsync_AfterHavingCreateOneProjectInTeam_ShouldReturnAtLestTheCreatedProject()
-        {
-            var projectKey = "Test_" + Guid.NewGuid().ToString("N"); // must start with a letter
-            var project = new Project
-            {
-                key = projectKey,
-                name = "Name of " + projectKey,
-                is_private = true,
-                description = "project created by the unit test ListProjects_AfterHavingAddAProject_ShouldReturnAtLestTheCreatedProject"
-            };
-            project = await UserFirstTeamResource.PostProjectAsync(project);
-
-            try
-            {
-                var projects = await UserFirstTeamResource.EnumerateProjectsAsync().ToListAsync();
-                projects.ShouldNotBeEmpty();
-                projects.Any(r => r.name == project.name).ShouldBe(true);
-                projects.Select(p => p.ShouldBeFilled())
-                    .Any(r => r.name == project.name).ShouldBe(true);
-            }
-            finally
-            {
-                await UserFirstTeamResource.ProjectResource(project.key).DeleteProjectAsync();
-            }
-        }
-
-        [Test]
-=======
->>>>>>> d89546c8
         public void EnumerateSearchCodeSearchResults_SearchStringWordFromTeamAtlassian_ShouldReturnAtLeastOneResult()
         {
             var searchResults = this.AtlassianTeamResource.EnumerateSearchCodeSearchResults("string");
